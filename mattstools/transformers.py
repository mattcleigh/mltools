"""Some classes to describe transformer architectures."""

import math
from copy import deepcopy
from typing import Mapping, Optional, Union

import torch as T
import torch.nn as nn
from torch.nn.functional import dropout, scaled_dot_product_attention, softmax

from .modules import DenseNetwork


def merge_masks(
    kv_mask: Union[T.BoolTensor, None],
    attn_mask: Union[T.BoolTensor, None],
    attn_bias: Union[T.Tensor, None],
    query: T.Size,
) -> Union[None, T.BoolTensor]:
    """Create a full attention mask which incoporates the padding information
    and the bias terms.

    New philosophy is just to define a kv_mask, and let the q_mask be
    ones. Let the padded nodes receive what they want! Their outputs
    dont matter and they don't add to computation anyway!!!
    """

    # Create the full mask which combines the attention and padding masks
    merged_mask = None

    # If either pad mask exists, create
    if kv_mask is not None:
        q_mask = T.full(query.shape[:-1], True, device=query.device)  # Always full
        merged_mask = q_mask.unsqueeze(-1) & kv_mask.unsqueeze(-2)

    # If attention mask exists, create
    if attn_mask is not None:
        merged_mask = attn_mask if merged_mask is None else attn_mask & merged_mask

    # Unsqueeze the mask to give it a dimension for num_head broadcasting
    if merged_mask is not None:
        merged_mask = merged_mask.unsqueeze(1)

    # If the attention bias exists, convert to a float and add
    if attn_bias is not None:
        merged_mask = T.where(merged_mask, 0, -T.inf).type(query.dtype)
        merged_mask = merged_mask + attn_bias.permute(0, 3, 1, 2)

    return merged_mask


def my_scaled_dot_product_attention(
    query: T.Tensor,
    key: T.Tensor,
    value: T.Tensor,
    attn_mask: Optional[T.BoolTensor] = None,
    attn_bias: Optional[T.Tensor] = None,
    dropout_p: float = 0.0,
) -> T.Tensor:
    """DEPRECATED! THE PYTORCH-2.0 IMPLEMENATION IS 25% FASTER AND HAS A
    REDUCED MEMORY OVERHEAD SO MY ATTENTION LAYERS HAVE SWITCHED OVER TO
    THAT!!!

    Apply the attention using the scaled dot product between the key query
    and key tensors, then matrix multiplied by the value.

    Note that the attention scores are ordered in recv x send, which is the opposite
    to how I usually do it for the graph network, which is send x recv

    We use masked fill -T.inf as this kills the padded key/values elements but
    introduces nans for padded query elements. We could used a very small number like
    -1e9 but this would need to scale with if we are using half precision.

    Args:
        query: Batched query sequence of tensors (b, h, s, f)
        key: Batched key sequence of tensors (b, h, s, f)
        value: Batched value sequence of tensors (b, h, s, f)
        attn_mask: The attention mask, used to blind certain combinations of k,q pairs
        attn_bias: Extra weights to combine with attention weights
        drp: Dropout probability
    """
    DeprecationWarning("Dont use this! Switch to pytorch 2.0 built in version!")

    # Perform the matrix multiplication
    scores = query @ key.transpose(-2, -1) / math.sqrt(key.shape[-1])

    # Add the bias terms if present
    if attn_bias is not None:  # Move the head dimension to the first
        scores = scores + attn_bias

    # Mask away the scores between invalid elements in sequence
    if attn_mask is not None:
        scores = scores.masked_fill(~attn_mask, -T.inf)

    # Apply the softmax function per head feature
    scores = softmax(scores, dim=-1)

    # Kill the nans introduced by the padded query elements
    if attn_mask is not None:
        scores = T.nan_to_num(scores)

    # Apply dropout to the attention scores
    scores = dropout(scores, p=dropout_p)

    # Finally multiply these scores by the output
    scores = scores @ value

    return scores


class MultiHeadedAttentionBlock(nn.Module):
    """Generic Multiheaded Attention.

    Takes in three sequences with dim: (batch, sqeuence, features)
    - q: The primary sequence queries (determines output sequence length)
    - k: The attending sequence keys (determines incoming information)
    - v: The attending sequence values

    In a message passing sense you can think of q as your receiver nodes, v and k
    are the information coming from the sender nodes.

    When q == k(and v) this is a SELF attention operation
    When q != k(and v) this is a CROSS attention operation

    ===

    Block operations:

    1) Uses three linear layers to project the sequences.
    - q = q_linear * q
    - k = k_linear * k
    - v = v_linear * v

    2) Outputs are reshaped to add a head dimension, and transposed for matmul.
    - features = model_dim = head_dim * num_heads
    - dim becomes: batch, num_heads, sequence, head_dim

    3) Passes these through to the attention module (message passing)
    - In standard transformers this is the scaled dot product attention
    - Also takes additional dropout layer to mask the attention

    4) Flatten out the head dimension and pass through final linear layer
    - results are same as if attention was done seperately for each head and concat
    - dim: batch, q_seq, head_dim * num_heads
    """

    def __init__(
        self,
        model_dim: int,
        num_heads: int = 1,
        drp: float = 0,
        init_zeros: bool = False,
        do_casual: bool = False,
        do_layer_norm: bool = False,
    ) -> None:
        """
        Args:
            model_dim: The dimension of the model
            num_heads: The number of different attention heads to process in parallel
                - Must allow interger division into model_dim
            drp: The dropout probability used in the MHA operation
            init_zeros: If the final linear layer is initialised with zero weights
            do_casual: Casual attention should only be used if the q, k, v are the same
                Slightly faster matrix multiplication at the beginning
            do_layer_norm: If a layernorm is applied before the output final linear
                projection (Only really needed with deep models)
        """
        super().__init__()

        # Define model base attributes
        self.model_dim = model_dim
        self.num_heads = num_heads
        self.head_dim = model_dim // num_heads
        self.do_casual = do_casual
        self.drp = drp
        self.do_layer_norm = do_layer_norm

        # Check that the dimension of each head makes internal sense
        if self.head_dim * num_heads != model_dim:
            raise ValueError("Model dimension must be divisible by number of heads!")

        # Initialise the weight matrices (only 1 for do casual)
        if do_casual:
            self.all_linear = nn.Linear(model_dim, 3 * model_dim)
        else:
            self.q_linear = nn.Linear(model_dim, model_dim)
            self.k_linear = nn.Linear(model_dim, model_dim)
            self.v_linear = nn.Linear(model_dim, model_dim)

        # The optional (but advised) layer normalisation
        if do_layer_norm:
            self.layer_norm = nn.LayerNorm(model_dim)

        # Set the output linear layer weights and bias terms to zero
        self.out_linear = nn.Linear(model_dim, model_dim)
        if init_zeros:
            self.out_linear.weight.data.fill_(0)
            self.out_linear.bias.data.fill_(0)

    def forward(
        self,
        q: T.Tensor,
        k: Optional[T.Tensor] = None,
        v: Optional[T.Tensor] = None,
        kv_mask: Optional[T.BoolTensor] = None,
        attn_mask: Optional[T.BoolTensor] = None,
        attn_bias: Optional[T.Tensor] = None,
    ) -> T.Tensor:
        """
        Args:
            q: The main sequence queries (determines the output length)
            k: The incoming information keys
            v: The incoming information values
            q_mask: Shows which elements of the main sequence are real
            kv_mask: Shows which elements of the attn sequence are real
            attn_mask: Extra mask for the attention matrix (eg: look ahead)
            attn_bias: Extra bias term for the attention matrix (eg: edge features)
        """

        # Store the batch size, useful for reshaping
        b_size, seq, feat = q.shape

        # If only q and q_mask are provided then we automatically apply self attention
        if k is None:
            k = q
        if v is None:
            v = k

        # Work out the masking situation, with padding, no peaking etc
        merged_mask = merge_masks(kv_mask, attn_mask, attn_bias, q)

        # Generate the q, k, v projections
        if self.do_casual:
            q_out, k_out, v_out = self.all_linear(q).chunk(3, -1)
        else:
            q_out = self.q_linear(q)
            k_out = self.k_linear(k)
            v_out = self.v_linear(v)

        # Break final dim, transpose to get dimensions: B,H,Seq,Hdim
        shape = (b_size, -1, self.num_heads, self.head_dim)
        q_out = q_out.view(shape).transpose(1, 2)
        k_out = k_out.view(shape).transpose(1, 2)
        v_out = v_out.view(shape).transpose(1, 2)

        # Calculate the new sequence values
        a_out = scaled_dot_product_attention(
            q_out,
            k_out,
            v_out,
            attn_mask=merged_mask,
            dropout_p=self.drp if self.training else 0,
        )

        # Concatenate the all of the heads together to get shape: B,Seq,F
        a_out = a_out.transpose(1, 2).contiguous().view(b_size, -1, self.model_dim)

        # Pass through the optional normalisation layer
        if self.do_layer_norm:
            a_out = self.layer_norm(a_out)

        # Pass through final linear layer
        return self.out_linear(a_out)


class TransformerEncoderLayer(nn.Module):
    """A transformer encoder layer based on the GPT-2+Normformer style
    arcitecture.

    We choose Normformer as it has often proved to be the most stable to train
    https://arxiv.org/abs/2210.06423
    https://arxiv.org/abs/2110.09456

    It contains:
    - Multihead(self)Attention block
    - A dense network

    Layernorm is applied before each operation
    Residual connections are used to bypass each operation
    """

    def __init__(
        self,
        model_dim: int,
        mha_config: Optional[Mapping] = None,
        dense_config: Optional[Mapping] = None,
        ctxt_dim: int = 0,
    ) -> None:
        """
        Args:
            model_dim: The embedding dimension of the transformer block
            mha_config: Keyword arguments for multiheaded-attention block
            dense_config: Keyword arguments for feed forward network
            ctxt_dim: Context dimension,
        """
        super().__init__()
        mha_config = mha_config or {}
        dense_config = dense_config or {}
        self.model_dim = model_dim
        self.ctxt_dim = ctxt_dim

        # The basic blocks
        self.self_attn = MultiHeadedAttentionBlock(
            model_dim, do_casual=True, **mha_config
        )
        self.dense = DenseNetwork(
            model_dim, outp_dim=model_dim, ctxt_dim=ctxt_dim, **dense_config
        )

        # The pre MHA and pre FFN layer normalisations
        self.norm1 = nn.LayerNorm(model_dim)
        self.norm2 = nn.LayerNorm(model_dim)

    def forward(
        self,
        x: T.Tensor,
        mask: Optional[T.BoolTensor] = None,
        ctxt: Optional[T.Tensor] = None,
        attn_bias: Optional[T.Tensor] = None,
        attn_mask: Optional[T.BoolTensor] = None,
    ) -> T.Tensor:
        "Pass through the layer using residual connections and layer normalisation"
        x = x + self.self_attn(
            self.norm1(x), kv_mask=mask, attn_mask=attn_mask, attn_bias=attn_bias
        )
        x = x + self.dense(self.norm2(x), ctxt)
        return x


class TransformerDecoderLayer(nn.Module):
    """A transformer dencoder layer based on the GPT-2+Normformer style
    arcitecture.

    It contains:
    - self-attention-block
    - cross-attention block
    - dense network

    Layer norm is applied before each layer
    Residual connections are used, bypassing each layer

    Attnention masks and biases are only applied to the self attention operation
    """

    def __init__(
        self,
        model_dim: int,
        mha_config: Optional[Mapping] = None,
        dense_config: Optional[Mapping] = None,
        ctxt_dim: int = 0,
    ) -> None:
        """
        Args:
            mha_config: Keyword arguments for multiheaded-attention block
            dense_config: Keyword arguments for feed forward network
        """
        super().__init__()
        mha_config = mha_config or {}
        dense_config = dense_config or {}
        self.model_dim = model_dim
        self.ctxt_dim = ctxt_dim

        # The basic blocks
        self.self_attn = MultiHeadedAttentionBlock(
            model_dim, do_casual=True, **mha_config
        )
        self.cross_attn = MultiHeadedAttentionBlock(
            model_dim, do_casual=False, **mha_config
        )
        self.dense = DenseNetwork(
            model_dim, outp_dim=model_dim, ctxt_dim=ctxt_dim, **dense_config
        )

        # The pre_operation normalisation layers (lots from Foundation Transformers)
        self.norm_preSA = nn.LayerNorm(model_dim)
        self.norm_preC1 = nn.LayerNorm(model_dim)
        self.norm_preC2 = nn.LayerNorm(model_dim)
        self.norm_preNN = nn.LayerNorm(model_dim)

    def forward(
        self,
        q_seq: T.Tensor,
        kv_seq: T.Tensor,
        q_mask: Optional[T.BoolTensor] = None,
        kv_mask: Optional[T.BoolTensor] = None,
        ctxt: Optional[T.Tensor] = None,
        attn_bias: Optional[T.Tensor] = None,
        attn_mask: Optional[T.BoolTensor] = None,
    ) -> T.Tensor:
        "Pass through the layer using residual connections and layer normalisation"

        # Apply the self attention residual update
        q_seq = q_seq + self.self_attn(
            self.norm_preSA(q_seq),
            kv_mask=q_mask,
            attn_mask=attn_mask,
            attn_bias=attn_bias,
        )

        # Apply the cross attention residual update
        q_seq = q_seq + self.cross_attn(
            q=self.norm_preC1(q_seq),
            k=self.norm_preC2(kv_seq),
            kv_mask=kv_mask,
<<<<<<< HEAD
        )

        # Apply the dense residual update
        q_seq = q_seq + self.dense(self.norm_preNN(q_seq), ctxt)

        return q_seq


class ReverseTransformerDecoderLayer(TransformerDecoderLayer):
    """The same as a transformer decoder but the cross attention step happens
    first."""

    def forward(
        self,
        q_seq: T.Tensor,
        kv_seq: T.Tensor,
        q_mask: Optional[T.BoolTensor] = None,
        kv_mask: Optional[T.BoolTensor] = None,
        ctxt: Optional[T.Tensor] = None,
        attn_bias: Optional[T.Tensor] = None,
        attn_mask: Optional[T.BoolTensor] = None,
    ) -> T.Tensor:
        "Pass through the layer cross attention update before the self attention"

        # Apply the cross attention residual update
        q_seq = q_seq + self.cross_attn(
            q=self.norm_preC1(q_seq),
            k=self.norm_preC2(kv_seq),
            kv_mask=kv_mask,
        )

        # Apply the self attention residual update
        q_seq = q_seq + self.self_attn(
            self.norm_preSA(q_seq),
            kv_mask=q_mask,
            attn_mask=attn_mask,
            attn_bias=attn_bias,
=======
>>>>>>> b2b4b683
        )

        # Apply the dense residual update
        q_seq = q_seq + self.dense(self.norm_preNN(q_seq), ctxt)

        return q_seq


class TransformerCrossAttentionLayer(nn.Module):
    """A transformer cross attention layer.

    It contains:
    - cross-attention-block
    - A feed forward network

    Does not allow for attn masks/biases
    """

    def __init__(
        self,
        model_dim: int,
        mha_config: Optional[Mapping] = None,
        dense_config: Optional[Mapping] = None,
        ctxt_dim: int = 0,
    ) -> None:
        """
        Args:
            model_dim: The embedding dimension of the transformer block
            mha_config: Keyword arguments for multiheaded-attention block
            dense_config: Keyword arguments for feed forward network
            ctxt_dim: Context dimension,
        """
        super().__init__()
        mha_config = mha_config or {}
        dense_config = dense_config or {}
        self.model_dim = model_dim
        self.ctxt_dim = ctxt_dim

        # The basic blocks
        self.cross_attn = MultiHeadedAttentionBlock(
            model_dim, do_casual=False, **mha_config
        )
        self.dense = DenseNetwork(
            model_dim, outp_dim=model_dim, ctxt_dim=ctxt_dim, **dense_config
        )

        # The two pre MHA and pre FFN layer normalisations
        self.norm0 = nn.LayerNorm(model_dim)
        self.norm1 = nn.LayerNorm(model_dim)
        self.norm2 = nn.LayerNorm(model_dim)

    def forward(
        self,
        q_seq: T.Tensor,
        kv_seq: T.Tensor,
        kv_mask: Optional[T.BoolTensor] = None,
        ctxt: Optional[T.Tensor] = None,
    ) -> T.Tensor:
        "Pass through the layer using residual connections and layer normalisation"
        q_seq = q_seq + self.cross_attn(
            self.norm1(q_seq), self.norm0(kv_seq), kv_mask=kv_mask
        )
        q_seq = q_seq + self.dense(self.norm2(q_seq), ctxt)

        return q_seq


class TransformerEncoder(nn.Module):
    """A stack of N transformer encoder layers followed by a final
    normalisation step.

    Sequence -> Sequence
    """

    def __init__(
        self,
        model_dim: int = 64,
        num_layers: int = 3,
        mha_config: Optional[Mapping] = None,
        dense_config: Optional[Mapping] = None,
        ctxt_dim: int = 0,
    ) -> None:
        """
        Args:
            model_dim: Feature sieze for input, output, and all intermediate layers
            num_layers: Number of encoder layers used
            mha_config: Keyword arguments for the mha block
            dense_config: Keyword arguments for the dense network in each layer
            ctxt_dim: Dimension of the context inputs
        """
        super().__init__()
        self.model_dim = model_dim
        self.num_layers = num_layers
        self.layers = nn.ModuleList(
            [
                TransformerEncoderLayer(model_dim, mha_config, dense_config, ctxt_dim)
                for _ in range(num_layers)
            ]
        )
        self.final_norm = nn.LayerNorm(model_dim)

    def forward(self, x: T.Tensor, **kwargs) -> T.Tensor:
        """Pass the input through all layers sequentially."""
        for layer in self.layers:
            x = layer(x, **kwargs)
        return self.final_norm(x)


class TransformerDecoder(nn.Module):
    """A stack of N transformer dencoder layers followed by a final
    normalisation step.

    Sequence x Sequence -> Sequence
    """

    def __init__(
        self,
        model_dim: int,
        num_layers: int,
        mha_config: Optional[Mapping] = None,
        dense_config: Optional[Mapping] = None,
        ctxt_dim: int = 0,
    ) -> None:
        """
        Args:
            model_dim: Feature sieze for input, output, and all intermediate layers
            num_layers: Number of encoder layers used
            mha_config: Keyword arguments for the mha block
            dense_config: Keyword arguments for the dense network in each layer
            ctxt_dim: Dimension of the context input
        """
        super().__init__()
        self.layers = nn.ModuleList(
            [
                TransformerDecoderLayer(model_dim, mha_config, dense_config, ctxt_dim)
                for _ in range(num_layers)
            ]
        )
        self.model_dim = model_dim
        self.num_layers = num_layers
        self.final_norm = nn.LayerNorm(model_dim)

    def forward(self, q_seq: T.Tensor, kv_seq: T.Tensor, **kwargs) -> T.Tensor:
        """Pass the input through all layers sequentially."""
        for layer in self.layers:
            q_seq = layer(q_seq, kv_seq, **kwargs)
        return self.final_norm(q_seq)


class TransformerVectorEncoder(nn.Module):
    """A type of transformer encoder which procudes a single vector for the
    whole seq.

    Sequence -> Vector

    Then the sequence (and optionally edges) are passed through several MHSA layers.
    Then a learnable class token is updated using cross attention.
    This results in a single element sequence.
    Contains a final normalisation layer

    It is non resizing, so model_dim must be used for inputs and outputs
    """

    def __init__(
        self,
        model_dim: int = 64,
        num_sa_layers: int = 2,
        num_ca_layers: int = 2,
        mha_config: Optional[Mapping] = None,
        dense_config: Optional[Mapping] = None,
        ctxt_dim: int = 0,
    ) -> None:
        """
        Args:
            model_dim: Feature size for input, output, and all intermediate sequences
            num_sa_layers: Number of self attention encoder layers
            num_ca_layers: Number of cross/class attention encoder layers
            mha_config: Keyword arguments for all multiheaded attention layers
            dense_config: Keyword arguments for the dense network in each layer
            ctxt_dim: Dimension of the context inputs
        """
        super().__init__()
        self.model_dim = model_dim
        self.num_sa_layers = num_sa_layers
        self.num_ca_layers = num_ca_layers

        self.sa_layers = nn.ModuleList(
            [
                TransformerEncoderLayer(model_dim, mha_config, dense_config, ctxt_dim)
                for _ in range(num_sa_layers)
            ]
        )
        self.ca_layers = nn.ModuleList(
            [
                TransformerCrossAttentionLayer(
                    model_dim, mha_config, dense_config, ctxt_dim
                )
                for _ in range(num_ca_layers)
            ]
        )
        self.final_norm = nn.LayerNorm(model_dim)

        # Initialise the class token embedding as a learnable parameter
        self.class_token = nn.Parameter(T.randn((1, 1, self.model_dim)))

    def forward(
        self,
        seq: T.Tensor,
        mask: Optional[T.BoolTensor] = None,
        ctxt: Optional[T.Tensor] = None,
        attn_bias: Optional[T.Tensor] = None,
        attn_mask: Optional[T.BoolTensor] = None,
        return_seq: bool = False,
    ) -> Union[T.Tensor, tuple]:
        """Pass the input through all layers sequentially."""

        # Pass through the self attention encoder
        for layer in self.sa_layers:
            seq = layer(seq, mask, attn_bias=attn_bias, attn_mask=attn_mask, ctxt=ctxt)

        # Get the learned class token and expand to the batch size
        # Use shape not len as it is ONNX safe!
        class_token = self.class_token.expand(seq.shape[0], 1, self.model_dim)

        # Pass through the class attention layers
        for layer in self.ca_layers:
            class_token = layer(class_token, seq, kv_mask=mask, ctxt=ctxt)

        # Pass through the final normalisation layer
        class_token = self.final_norm(class_token)

        # Pop out the unneeded sequence dimension of 1
        class_token = class_token.squeeze(1)

        # Return the class token and optionally the sequence as well
        if return_seq:
            return class_token, seq
        return class_token


class TransformerVectorDecoder(nn.Module):
    """A type of transformer decoder which creates a sequence given a starting
    vector and a desired mask.

    Vector -> Sequence

    Randomly initialises the q-sequence using the mask shape and a gaussian
    Uses the input vector as 1-long kv-sequence in decoder layers

    It is non resizing, so model_dim must be used for inputs and outputs
    """

    def __init__(
        self,
        model_dim: int = 64,
        num_layers: int = 2,
        mha_config: Optional[Mapping] = None,
        dense_config: Optional[Mapping] = None,
        ctxt_dim: int = 0,
    ) -> None:
        """
        Args:
            model_dim: Feature sieze for input, output, and all intermediate layers
            num_layers: Number of decoder layers used
            mha_config: Keyword arguments for the mha block
            dense_config: Keyword arguments for the dense network in each layer
        """
        super().__init__()
        self.model_dim = model_dim
        self.num_layers = num_layers
        self.layers = nn.ModuleList(
            [
                TransformerDecoderLayer(model_dim, mha_config, dense_config, ctxt_dim)
                for _ in range(num_layers)
            ]
        )
        self.final_norm = nn.LayerNorm(model_dim)

    def forward(
        self, vec: T.Tensor, mask: T.BoolTensor, ctxt: Optional[T.Tensor] = None
    ) -> T.Tensor:
        """Pass the input through all layers sequentially."""

        # Initialise the q-sequence randomly (adhere to mask)
        q_seq = T.randn(
            (*mask.shape, self.model_dim), device=vec.device, dtype=vec.dtype
        ) * mask.unsqueeze(-1)

        # Reshape the vector from batch x features to batch x seq=1 x features
        vec = vec.unsqueeze(1)

        # Pass through the decoder
        for layer in self.layers:
            q_seq = layer(q_seq, vec, q_mask=mask, ctxt=ctxt)
        return self.final_norm(q_seq)


class FullTransformerVectorEncoder(nn.Module):
    """A TVE with added input and output dense embedding networks.

    Sequence -> Vector

    1)  Embeds the squence into a higher dimensional space based on model_dim
        using a dense network.
    2)  If there are edge features these are projected into space = n_heads
            This is a very optional step which most will want to ignore but it is what
            ParT used! https://arxiv.org/abs/2202.03772
    3)  Then it passes these through a TVE to get a single vector output
    4)  Finally is passes the vector through an embedding network
    """

    def __init__(
        self,
        inpt_dim: int,
        outp_dim: int,
        edge_dim: int = 0,
        ctxt_dim: int = 0,
        tve_config: Optional[Mapping] = None,
        node_embd_config: Optional[Mapping] = None,
        outp_embd_config: Optional[Mapping] = None,
        edge_embd_config: Optional[Mapping] = None,
    ) -> None:
        """
        Args:
            inpt_dim: Dim. of each element of the sequence
            outp_dim: Dim. of of the final output vector
            ctxt_dim: Dim. of the context vector to pass to the embedding nets
            edge_dim: Dim. of the input edge features
            tve_config: Keyword arguments to pass to the TVE constructor
            node_embd_config: Keyword arguments for node dense embedder
            outp_embd_config: Keyword arguments for output dense embedder
            edge_embd_config: Keyword arguments for edge dense embedder
        """
        super().__init__()
        self.inpt_dim = inpt_dim
        self.outp_dim = outp_dim
        self.ctxt_dim = ctxt_dim
        self.edge_dim = edge_dim
        tve_config = tve_config or {}
        node_embd_config = node_embd_config or {}
        outp_embd_config = outp_embd_config or {}
        edge_embd_config = edge_embd_config or {}

        # Initialise the TVE, the main part of this network
        self.tve = TransformerVectorEncoder(**tve_config, ctxt_dim=ctxt_dim)
        self.model_dim = self.tve.model_dim

        # Initialise all node (inpt) and vector (output) embedding network
        self.node_embd = DenseNetwork(
            inpt_dim=self.inpt_dim,
            outp_dim=self.model_dim,
            ctxt_dim=self.ctxt_dim,
            **node_embd_config,
        )
        self.outp_embd = DenseNetwork(
            inpt_dim=self.model_dim,
            outp_dim=self.outp_dim,
            ctxt_dim=self.ctxt_dim,
            **outp_embd_config,
        )

        # Initialise the edge embedding network (optional)
        if self.edge_dim:
            self.edge_embd = DenseNetwork(
                inpt_dim=self.edge_dim,
                outp_dim=self.tve.sa_layers[0].self_attn.num_heads,
                ctxt_dim=self.ctxt_dim,
                **edge_embd_config,
            )

    def forward(
        self,
        seq: T.Tensor,
        mask: Optional[T.BoolTensor] = None,
        ctxt: Optional[T.Tensor] = None,
        attn_mask: Optional[T.BoolTensor] = None,
        attn_bias: Optional[T.Tensor] = None,
        return_seq: bool = False,
    ) -> Union[T.Tensor, tuple]:
        """Pass the input through all layers sequentially."""

        # Embed the sequence
        seq = self.node_embd(seq, ctxt)

        # Embed the attention bias (edges, optional)
        if self.edge_dim:
            attn_bias = self.edge_embd(attn_bias, ctxt)

        # Pass throught the tve
        output = self.tve(
            seq,
            mask,
            ctxt=ctxt,
            attn_bias=attn_bias,
            attn_mask=attn_mask,
            return_seq=return_seq,
        )

        # If we had asked to return both, then split before embedding
        if return_seq:
            output, seq = output
        output = self.outp_embd(output, ctxt)

        # Embed the output vector and return
        if return_seq:
            return output, seq
        return output


class FullTransformerVectorDecoder(nn.Module):
    """A TVD with added input and output embedding networks.

    Vector -> Sequence

    1)  Embeds the input vector into a higher dimensional space based on model_dim
        using a dense network.
    2)  Passes this through a TVD to get a sequence output
    3)  Passes the sequence through an embedding dense network with vector as context
    """

    def __init__(
        self,
        inpt_dim: int,
        outp_dim: int,
        tvd_config: Optional[Mapping] = None,
        vect_embd_config: Optional[Mapping] = None,
        outp_embd_config: Optional[Mapping] = None,
        ctxt_dim: int = 0,
    ) -> None:
        """
        Args:
            inpt_dim: Dim. of the input vector
            outp_dim: Dim. of each element of the output sequence
            ctxt_dim: Dim. of the context vector to pass to the embedding nets
            tvd_config: Keyword arguments to pass to the TVD constructor
            vec_embd_config: Keyword arguments for vector dense embedder
            out_embd_config: Keyword arguments for output node dense embedder
        """
        super().__init__()
        self.inpt_dim = inpt_dim
        self.outp_dim = outp_dim
        self.ctxt_dim = ctxt_dim
        tvd_config = tvd_config or {}
        vect_embd_config = vect_embd_config or {}
        outp_embd_config = outp_embd_config or {}

        # Initialise the TVE, the main part of this network
        self.tvd = TransformerVectorDecoder(**tvd_config)
        self.model_dim = self.tvd.model_dim

        # Initialise all embedding networks
        self.vec_embd = DenseNetwork(
            inpt_dim=self.inpt_dim,
            outp_dim=self.model_dim,
            ctxt_dim=self.ctxt_dim,
            **vect_embd_config,
        )
        self.outp_embd = DenseNetwork(
            inpt_dim=self.model_dim,
            outp_dim=self.outp_dim,
            ctxt_dim=self.ctxt_dim,
            **outp_embd_config,
        )

    def forward(
        self, vec: T.Tensor, mask: T.BoolTensor, ctxt: Optional[T.Tensor] = None
    ) -> T.Tensor:
        """Pass the input through all layers sequentially."""
        vec = self.vec_embd(vec, ctxt=ctxt)
        seq = self.tvd(vec, mask, ctxt=ctxt)
        seq = self.outp_embd(seq, ctxt)
        seq = T.masked_fill(seq, ~mask.unsqueeze(-1), 0)  # Force zero padding
        return seq


class FullTransformerEncoder(nn.Module):
    """A transformer encoder with added input and output embedding networks.

    Sequence -> Sequence
    """

    def __init__(
        self,
        inpt_dim: int,
        outp_dim: int,
        edge_dim: int = 0,
        ctxt_dim: int = 0,
        te_config: Optional[Mapping] = None,
        node_embd_config: Optional[Mapping] = None,
        outp_embd_config: Optional[Mapping] = None,
        edge_embd_config: Optional[Mapping] = None,
        ctxt_embd_config: Optional[Mapping] = None,
    ) -> None:
        """
        Args:
            inpt_dim: Dim. of each element of the sequence
            outp_dim: Dim. of of the final output vector
            edge_dim: Dim. of the input edge features
            ctxt_dim: Dim. of the context vector to pass to the embedding nets
            te_config: Keyword arguments to pass to the TVE constructor
            node_embd_config: Keyword arguments for node dense embedder
            outp_embd_config: Keyword arguments for output dense embedder
            edge_embd_config: Keyword arguments for edge dense embedder
            ctxt_embd_config: Keyword arguments for context dense embedder
        """
        super().__init__()
        self.inpt_dim = inpt_dim
        self.outp_dim = outp_dim
        self.ctxt_dim = ctxt_dim
        self.edge_dim = edge_dim
        te_config = deepcopy(te_config) or {}
        node_embd_config = deepcopy(node_embd_config) or {}
        outp_embd_config = deepcopy(outp_embd_config) or {}
        edge_embd_config = deepcopy(edge_embd_config) or {}

        # By default we would like the dense networks in this model to double the width
        if "model_dim" in te_config.keys():
            model_dim = te_config["model_dim"]
            if "hddn_dim" not in node_embd_config.keys():
                node_embd_config["hddn_dim"] = 2 * model_dim
            if "hddn_dim" not in ctxt_embd_config.keys():
                ctxt_embd_config["hddn_dim"] = 2 * model_dim
            if "hddn_dim" not in outp_embd_config.keys():
                outp_embd_config["hddn_dim"] = 2 * model_dim
            if "hddn_dim" not in te_config["dense_config"].keys():
                te_config["dense_config"]["hddn_dim"] = 2 * model_dim

        # Initialise the context embedding network (optional)
        if self.ctxt_dim:
            self.ctxt_emdb = DenseNetwork(
                inpt_dim=self.ctxt_dim,
                **ctxt_embd_config,
            )
            self.ctxt_out = self.ctxt_emdb.outp_dim
        else:
            self.ctxt_out = 0

        # Initialise the TVE, the main part of this network
        self.te = TransformerEncoder(**te_config, ctxt_dim=self.ctxt_out)
        self.model_dim = self.te.model_dim

        # Initialise all embedding networks
        self.node_embd = DenseNetwork(
            inpt_dim=self.inpt_dim,
            outp_dim=self.model_dim,
            ctxt_dim=self.ctxt_out,
            **node_embd_config,
        )
        self.outp_embd = DenseNetwork(
            inpt_dim=self.model_dim,
            outp_dim=self.outp_dim,
            ctxt_dim=self.ctxt_out,
            **outp_embd_config,
        )

        # Initialise the edge embedding network (optional)
        if self.edge_dim:
            self.edge_embd = DenseNetwork(
                inpt_dim=self.edge_dim,
                outp_dim=self.te.layers[0].self_attn.num_heads,
                ctxt_dim=self.ctxt_out,
                **edge_embd_config,
            )

    def forward(
        self,
        x: T.Tensor,
        mask: Optional[T.BoolTensor] = None,
        ctxt: Optional[T.Tensor] = None,
        attn_bias: Optional[T.Tensor] = None,
        attn_mask: Optional[T.BoolTensor] = None,
    ) -> T.Tensor:
        """Pass the input through all layers sequentially."""
        if self.ctxt_dim:
            ctxt = self.ctxt_emdb(ctxt)
        if self.edge_dim:
            attn_bias = self.edge_embd(attn_bias, ctxt)
        x = self.node_embd(x, ctxt)
        x = self.te(x, mask=mask, ctxt=ctxt, attn_bias=attn_bias, attn_mask=attn_mask)
        x = self.outp_embd(x, ctxt)
        return x


<<<<<<< HEAD
class PerceiverEncoder(nn.Module):
    """A type of perceiver encoder which includes two learnable cross attention
    layers to get to and back from the smaller sequence which contains self
    attention.

    Sequence -> Smaller Squence -> Squence

    It is non resizing, so model_dim must be used for inputs and outputs
    """

    def __init__(
        self,
        model_dim: int = 64,
        num_tokens: int = 8,
        num_sa_layers: int = 2,
        mha_config: Optional[Mapping] = None,
        dense_config: Optional[Mapping] = None,
        ctxt_dim: int = 0,
    ) -> None:
        """
        Args:
            model_dim: Feature size for input, output, and all intermediate sequences
            num_tokens: Number of perceiver tokens to use
            num_sa_layers: Number of self attention encoder layers
            mha_config: Keyword arguments for all multiheaded attention layers
            dense_config: Keyword arguments for the dense network in each layer
            ctxt_dim: Dimension of the context inputs
        """
        super().__init__()
        self.model_dim = model_dim
        self.num_tokens = num_tokens
        self.num_sa_layers = num_sa_layers
        dense_config = dense_config or {}

        # Initialise the learnable perceiver tokens as random values
        self.leanable_tokens = nn.Parameter(T.randn((1, num_tokens, model_dim)))

        # The inital and final cross attention layers
        self.init_ca_layer = TransformerCrossAttentionLayer(
            model_dim, mha_config, dense_config, ctxt_dim
        )
        self.final_ca_layer = TransformerCrossAttentionLayer(
            model_dim, mha_config, dense_config, ctxt_dim
        )

        # The self attention layers
        self.sa_layers = nn.ModuleList(
            [
                TransformerEncoderLayer(model_dim, mha_config, dense_config, ctxt_dim)
                for _ in range(num_sa_layers)
            ]
        )

        # Intermediate dense network for the original sequence
        self.layer_norm = nn.LayerNorm(model_dim)
        self.inter_dense = DenseNetwork(
            model_dim,
            model_dim,
            ctxt_dim=ctxt_dim,
            **dense_config,
        )

    def forward(
        self,
        seq: T.Tensor,
        mask: Optional[T.BoolTensor] = None,
        ctxt: Optional[T.Tensor] = None,
    ) -> Union[T.Tensor, tuple]:
        """Pass the input through all layers sequentially."""

        # Make sure the learnable tokens are expanded to batch size
        # Use shape not len as it is ONNX safe!
        leanable_tokens = self.leanable_tokens.expand(
            seq.shape[0], self.num_tokens, self.model_dim
        )

        # Pass through the first cross attention
        perc_seq = self.init_ca_layer(
            q_seq=leanable_tokens, kv_seq=seq, kv_mask=mask, ctxt=ctxt
        )

        # Pass through the layers of self attention
        for layer in self.sa_layers:
            perc_seq = layer(x=perc_seq, ctxt=ctxt)

        # The original sequence is updated with a dense network and layernorm
        seq = seq + self.inter_dense(self.layer_norm(seq), ctxt=ctxt)

        # Pass through the final cross attention layer
        seq = self.init_ca_layer(q_seq=seq, kv_seq=leanable_tokens, ctxt=ctxt)

        return seq


class FullPerceiverEncoder(nn.Module):
    """A perceiver encoder with added input and output embedding networks.
=======
class FullTransformerDecoder(nn.Module):
    """A transformer decoder with added input and output embedding networks.
>>>>>>> b2b4b683

    Sequence -> Sequence
    """

    def __init__(
        self,
        inpt_dim: int,
        outp_dim: int,
<<<<<<< HEAD
        ctxt_dim: int = 0,
        percv_config: Optional[Mapping] = None,
        node_embd_config: Optional[Mapping] = None,
        outp_embd_config: Optional[Mapping] = None,
=======
        edge_dim: int = 0,
        ctxt_dim: int = 0,
        td_config: Optional[Mapping] = None,
        node_embd_config: Optional[Mapping] = None,
        outp_embd_config: Optional[Mapping] = None,
        edge_embd_config: Optional[Mapping] = None,
>>>>>>> b2b4b683
        ctxt_embd_config: Optional[Mapping] = None,
    ) -> None:
        """
        Args:
            inpt_dim: Dim. of each element of the sequence
<<<<<<< HEAD
            outp_dim: Dim. of each element of output sequence
            ctxt_dim: Dim. of the context vector to pass to the embedding nets
            percv_config: Keyword arguments to pass to the Perceiver class
            node_embd_config: Keyword arguments for node dense embedder
            outp_embd_config: Keyword arguments for output dense embedder
=======
            outp_dim: Dim. of of the final output vector
            edge_dim: Dim. of the input edge features
            ctxt_dim: Dim. of the context vector to pass to the embedding nets
            td_config: Keyword arguments to pass to the TD constructor
            node_embd_config: Keyword arguments for node dense embedder
            outp_embd_config: Keyword arguments for output dense embedder
            edge_embd_config: Keyword arguments for edge dense embedder
>>>>>>> b2b4b683
            ctxt_embd_config: Keyword arguments for context dense embedder
        """
        super().__init__()
        self.inpt_dim = inpt_dim
        self.outp_dim = outp_dim
        self.ctxt_dim = ctxt_dim
<<<<<<< HEAD
        percv_config = deepcopy(percv_config) or {}
        node_embd_config = deepcopy(node_embd_config) or {}
        outp_embd_config = deepcopy(outp_embd_config) or {}

        # By default we would like the dense networks in this model to double the width
        if "model_dim" in percv_config.keys():
            model_dim = percv_config["model_dim"]
            if "hddn_dim" not in node_embd_config.keys():
                node_embd_config["hddn_dim"] = 2 * model_dim
            if "hddn_dim" not in ctxt_embd_config.keys():
                ctxt_embd_config["hddn_dim"] = 2 * model_dim
            if "hddn_dim" not in outp_embd_config.keys():
                outp_embd_config["hddn_dim"] = 2 * model_dim
            if "hddn_dim" not in percv_config["dense_config"].keys():
                percv_config["dense_config"]["hddn_dim"] = 2 * model_dim
=======
        self.edge_dim = edge_dim
        td_config = td_config or {}
        node_embd_config = node_embd_config or {}
        outp_embd_config = outp_embd_config or {}
        edge_embd_config = edge_embd_config or {}
>>>>>>> b2b4b683

        # Initialise the context embedding network (optional)
        if self.ctxt_dim:
            self.ctxt_emdb = DenseNetwork(
                inpt_dim=self.ctxt_dim,
                **ctxt_embd_config,
            )
            self.ctxt_out = self.ctxt_emdb.outp_dim
        else:
            self.ctxt_out = 0

        # Initialise the TVE, the main part of this network
<<<<<<< HEAD
        self.pe = PerceiverEncoder(**percv_config, ctxt_dim=self.ctxt_out)
        self.model_dim = self.pe.model_dim
=======
        self.td = TransformerDecoder(**td_config, ctxt_dim=self.ctxt_out)
        self.model_dim = self.td.model_dim
>>>>>>> b2b4b683

        # Initialise all embedding networks
        self.node_embd = DenseNetwork(
            inpt_dim=self.inpt_dim,
            outp_dim=self.model_dim,
            ctxt_dim=self.ctxt_out,
            **node_embd_config,
        )
        self.outp_embd = DenseNetwork(
            inpt_dim=self.model_dim,
            outp_dim=self.outp_dim,
            ctxt_dim=self.ctxt_out,
            **outp_embd_config,
        )

<<<<<<< HEAD
    def forward(
        self,
        x: T.Tensor,
        mask: Optional[T.BoolTensor] = None,
        ctxt: Optional[T.Tensor] = None,
    ) -> T.Tensor:
        """Pass the input through all layers sequentially."""
        if self.ctxt_dim:
            ctxt = self.ctxt_emdb(ctxt)
        x = self.node_embd(x, ctxt)
        x = self.pe.forward(x, mask=mask, ctxt=ctxt)
        x = self.outp_embd(x, ctxt)
        return x


class CrossAttentionEncoder(nn.Module):
    """A type of encoder which includes uses cross attention to move to and
    from the original sequence. Self attention is used in the learned sequence
    steps.

    Sequence -> Squence

    It is non resizing, so model_dim must be used for inputs and outputs
    """

    def __init__(
        self,
        model_dim: int = 64,
        num_layers: int = 5,
        mha_config: Optional[Mapping] = None,
        dense_config: Optional[Mapping] = None,
        ctxt_dim: int = 0,
    ) -> None:
        """
        Args:
            model_dim: Feature size for input, output, and all intermediate sequences
            num_layers: Number of there and back cross attention layers
            mha_config: Keyword arguments for all multiheaded attention layers
            dense_config: Keyword arguments for the dense network in each layer
            ctxt_dim: Dimension of the context inputs
        """
        super().__init__()
        self.model_dim = model_dim
        self.num_layers = num_layers

        # Initialise the learnable perceiver tokens as random values
        self.class_token = nn.Parameter(T.randn((1, 1, model_dim)))

        # The cross attention layers going from our original sequence
        self.from_layers = nn.ModuleList(
            [
                TransformerCrossAttentionLayer(
                    model_dim, mha_config, dense_config, ctxt_dim
                )
                for _ in range(num_layers)
            ]
        )

        # The cross attention layers going to our original sequence
        self.to_layers = nn.ModuleList(
            [
                TransformerCrossAttentionLayer(
                    model_dim, mha_config, dense_config, ctxt_dim
                )
                for _ in range(num_layers)
            ]
        )

    def forward(
        self,
        seq: T.Tensor,
        mask: Optional[T.BoolTensor] = None,
        ctxt: Optional[T.Tensor] = None,
    ) -> Union[T.Tensor, tuple]:
        """Pass the input through all layers sequentially."""

        # Make sure the class token is expanded to batch size
        # Use shape not len as it is ONNX safe!
        class_token = self.class_token.expand(seq.shape[0], 1, self.model_dim)

        # Pass through the layers of there and back cross attention
        for from_layer, to_layer in zip(self.from_layers, self.to_layers):
            class_token = from_layer(class_token, seq, mask, ctxt)
            seq = to_layer(seq, class_token, None, ctxt)

        return seq


class FullCrossAttentionEncoder(nn.Module):
    """A cross attention encoder with added input and output embedding
    networks.

    Sequence -> Sequence
    """

    def __init__(
        self,
        inpt_dim: int,
        outp_dim: int,
        ctxt_dim: int = 0,
        cae_config: Optional[Mapping] = None,
        node_embd_config: Optional[Mapping] = None,
        outp_embd_config: Optional[Mapping] = None,
        ctxt_embd_config: Optional[Mapping] = None,
    ) -> None:
        """
        Args:
            inpt_dim: Dim. of each element of the sequence
            outp_dim: Dim. of each element of output sequence
            ctxt_dim: Dim. of the context vector to pass to the embedding nets
            cae_config: Keyword arguments to pass to the CrossAttentionEncoder
            node_embd_config: Keyword arguments for node dense embedder
            outp_embd_config: Keyword arguments for output dense embedder
            ctxt_embd_config: Keyword arguments for context dense embedder
        """
        super().__init__()
        self.inpt_dim = inpt_dim
        self.outp_dim = outp_dim
        self.ctxt_dim = ctxt_dim
        cae_config = deepcopy(cae_config) or {}
        node_embd_config = deepcopy(node_embd_config) or {}
        outp_embd_config = deepcopy(outp_embd_config) or {}

        # By default we would like the dense networks in this model to double the width
        if "model_dim" in cae_config.keys():
            model_dim = cae_config["model_dim"]
            if "hddn_dim" not in node_embd_config.keys():
                node_embd_config["hddn_dim"] = 2 * model_dim
            if "hddn_dim" not in ctxt_embd_config.keys():
                ctxt_embd_config["hddn_dim"] = 2 * model_dim
            if "hddn_dim" not in outp_embd_config.keys():
                outp_embd_config["hddn_dim"] = 2 * model_dim
            if "hddn_dim" not in cae_config["dense_config"].keys():
                cae_config["dense_config"]["hddn_dim"] = 2 * model_dim

        # Initialise the context embedding network (optional)
        if self.ctxt_dim:
            self.ctxt_emdb = DenseNetwork(
                inpt_dim=self.ctxt_dim,
                **ctxt_embd_config,
            )
            self.ctxt_out = self.ctxt_emdb.outp_dim
        else:
            self.ctxt_out = 0

        # Initialise the TVE, the main part of this network
        self.cae = CrossAttentionEncoder(**cae_config, ctxt_dim=self.ctxt_out)
        self.model_dim = self.cae.model_dim

        # Initialise all embedding networks
        self.node_embd = DenseNetwork(
            inpt_dim=self.inpt_dim,
            outp_dim=self.model_dim,
            ctxt_dim=self.ctxt_out,
            **node_embd_config,
        )
        self.outp_embd = DenseNetwork(
            inpt_dim=self.model_dim,
            outp_dim=self.outp_dim,
            ctxt_dim=self.ctxt_out,
            **outp_embd_config,
        )

    def forward(
        self,
        x: T.Tensor,
        mask: Optional[T.BoolTensor] = None,
        ctxt: Optional[T.Tensor] = None,
=======
        # Initialise the edge embedding network (optional)
        if self.edge_dim:
            self.edge_embd = DenseNetwork(
                inpt_dim=self.edge_dim,
                outp_dim=self.td.layers[0].self_attn.num_heads,
                ctxt_dim=self.ctxt_out,
                **edge_embd_config,
            )

    def forward(
        self,
        q_seq: T.Tensor,
        kv_seq: T.Tensor,
        q_mask: Optional[T.BoolTensor] = None,
        kv_mask: Optional[T.BoolTensor] = None,
        ctxt: Optional[T.Tensor] = None,
        attn_bias: Optional[T.Tensor] = None,
        attn_mask: Optional[T.BoolTensor] = None,
>>>>>>> b2b4b683
    ) -> T.Tensor:
        """Pass the input through all layers sequentially."""
        if self.ctxt_dim:
            ctxt = self.ctxt_emdb(ctxt)
<<<<<<< HEAD
        x = self.node_embd(x, ctxt)
        x = self.cae(x, mask=mask, ctxt=ctxt)
        x = self.outp_embd(x, ctxt)
        return x
=======
        if self.edge_dim:
            attn_bias = self.edge_embd(attn_bias, ctxt)
        q_seq = self.node_embd(q_seq, ctxt)
        q_seq = self.td(
            q_seq,
            kv_seq,
            q_mask=q_mask,
            kv_mask=kv_mask,
            ctxt=ctxt,
            attn_bias=attn_bias,
            attn_mask=attn_mask,
        )
        q_seq = self.outp_embd(q_seq, ctxt)
        return q_seq
>>>>>>> b2b4b683
<|MERGE_RESOLUTION|>--- conflicted
+++ resolved
@@ -402,7 +402,6 @@
             q=self.norm_preC1(q_seq),
             k=self.norm_preC2(kv_seq),
             kv_mask=kv_mask,
-<<<<<<< HEAD
         )
 
         # Apply the dense residual update
@@ -440,8 +439,6 @@
             kv_mask=q_mask,
             attn_mask=attn_mask,
             attn_bias=attn_bias,
-=======
->>>>>>> b2b4b683
         )
 
         # Apply the dense residual update
@@ -1025,7 +1022,6 @@
         return x
 
 
-<<<<<<< HEAD
 class PerceiverEncoder(nn.Module):
     """A type of perceiver encoder which includes two learnable cross attention
     layers to get to and back from the smaller sequence which contains self
@@ -1122,10 +1118,6 @@
 
 class FullPerceiverEncoder(nn.Module):
     """A perceiver encoder with added input and output embedding networks.
-=======
-class FullTransformerDecoder(nn.Module):
-    """A transformer decoder with added input and output embedding networks.
->>>>>>> b2b4b683
 
     Sequence -> Sequence
     """
@@ -1134,46 +1126,26 @@
         self,
         inpt_dim: int,
         outp_dim: int,
-<<<<<<< HEAD
         ctxt_dim: int = 0,
         percv_config: Optional[Mapping] = None,
         node_embd_config: Optional[Mapping] = None,
         outp_embd_config: Optional[Mapping] = None,
-=======
-        edge_dim: int = 0,
-        ctxt_dim: int = 0,
-        td_config: Optional[Mapping] = None,
-        node_embd_config: Optional[Mapping] = None,
-        outp_embd_config: Optional[Mapping] = None,
-        edge_embd_config: Optional[Mapping] = None,
->>>>>>> b2b4b683
         ctxt_embd_config: Optional[Mapping] = None,
     ) -> None:
         """
         Args:
             inpt_dim: Dim. of each element of the sequence
-<<<<<<< HEAD
             outp_dim: Dim. of each element of output sequence
             ctxt_dim: Dim. of the context vector to pass to the embedding nets
             percv_config: Keyword arguments to pass to the Perceiver class
             node_embd_config: Keyword arguments for node dense embedder
             outp_embd_config: Keyword arguments for output dense embedder
-=======
-            outp_dim: Dim. of of the final output vector
-            edge_dim: Dim. of the input edge features
-            ctxt_dim: Dim. of the context vector to pass to the embedding nets
-            td_config: Keyword arguments to pass to the TD constructor
-            node_embd_config: Keyword arguments for node dense embedder
-            outp_embd_config: Keyword arguments for output dense embedder
-            edge_embd_config: Keyword arguments for edge dense embedder
->>>>>>> b2b4b683
             ctxt_embd_config: Keyword arguments for context dense embedder
         """
         super().__init__()
         self.inpt_dim = inpt_dim
         self.outp_dim = outp_dim
         self.ctxt_dim = ctxt_dim
-<<<<<<< HEAD
         percv_config = deepcopy(percv_config) or {}
         node_embd_config = deepcopy(node_embd_config) or {}
         outp_embd_config = deepcopy(outp_embd_config) or {}
@@ -1189,13 +1161,6 @@
                 outp_embd_config["hddn_dim"] = 2 * model_dim
             if "hddn_dim" not in percv_config["dense_config"].keys():
                 percv_config["dense_config"]["hddn_dim"] = 2 * model_dim
-=======
-        self.edge_dim = edge_dim
-        td_config = td_config or {}
-        node_embd_config = node_embd_config or {}
-        outp_embd_config = outp_embd_config or {}
-        edge_embd_config = edge_embd_config or {}
->>>>>>> b2b4b683
 
         # Initialise the context embedding network (optional)
         if self.ctxt_dim:
@@ -1208,13 +1173,8 @@
             self.ctxt_out = 0
 
         # Initialise the TVE, the main part of this network
-<<<<<<< HEAD
         self.pe = PerceiverEncoder(**percv_config, ctxt_dim=self.ctxt_out)
         self.model_dim = self.pe.model_dim
-=======
-        self.td = TransformerDecoder(**td_config, ctxt_dim=self.ctxt_out)
-        self.model_dim = self.td.model_dim
->>>>>>> b2b4b683
 
         # Initialise all embedding networks
         self.node_embd = DenseNetwork(
@@ -1230,7 +1190,6 @@
             **outp_embd_config,
         )
 
-<<<<<<< HEAD
     def forward(
         self,
         x: T.Tensor,
@@ -1399,7 +1358,84 @@
         x: T.Tensor,
         mask: Optional[T.BoolTensor] = None,
         ctxt: Optional[T.Tensor] = None,
-=======
+    ) -> T.Tensor:
+        """Pass the input through all layers sequentially."""
+        if self.ctxt_dim:
+            ctxt = self.ctxt_emdb(ctxt)
+        x = self.node_embd(x, ctxt)
+        x = self.cae(x, mask=mask, ctxt=ctxt)
+        x = self.outp_embd(x, ctxt)
+        return x
+
+
+class FullTransformerDecoder(nn.Module):
+    """A transformer decoder with added input and output embedding networks.
+
+    Sequence -> Sequence
+    """
+
+    def __init__(
+        self,
+        inpt_dim: int,
+        outp_dim: int,
+        edge_dim: int = 0,
+        ctxt_dim: int = 0,
+        td_config: Optional[Mapping] = None,
+        node_embd_config: Optional[Mapping] = None,
+        outp_embd_config: Optional[Mapping] = None,
+        edge_embd_config: Optional[Mapping] = None,
+        ctxt_embd_config: Optional[Mapping] = None,
+    ) -> None:
+        """
+        Args:
+            inpt_dim: Dim. of each element of the sequence
+            outp_dim: Dim. of of the final output vector
+            edge_dim: Dim. of the input edge features
+            ctxt_dim: Dim. of the context vector to pass to the embedding nets
+            td_config: Keyword arguments to pass to the TD constructor
+            node_embd_config: Keyword arguments for node dense embedder
+            outp_embd_config: Keyword arguments for output dense embedder
+            edge_embd_config: Keyword arguments for edge dense embedder
+            ctxt_embd_config: Keyword arguments for context dense embedder
+        """
+        super().__init__()
+        self.inpt_dim = inpt_dim
+        self.outp_dim = outp_dim
+        self.ctxt_dim = ctxt_dim
+        self.edge_dim = edge_dim
+        td_config = td_config or {}
+        node_embd_config = node_embd_config or {}
+        outp_embd_config = outp_embd_config or {}
+        edge_embd_config = edge_embd_config or {}
+
+        # Initialise the context embedding network (optional)
+        if self.ctxt_dim:
+            self.ctxt_emdb = DenseNetwork(
+                inpt_dim=self.ctxt_dim,
+                **ctxt_embd_config,
+            )
+            self.ctxt_out = self.ctxt_emdb.outp_dim
+        else:
+            self.ctxt_out = 0
+
+        # Initialise the TVE, the main part of this network
+        self.td = TransformerDecoder(**td_config, ctxt_dim=self.ctxt_out)
+        self.model_dim = self.td.model_dim
+
+        # Initialise all embedding networks
+        self.node_embd = DenseNetwork(
+            inpt_dim=self.inpt_dim,
+            outp_dim=self.model_dim,
+            ctxt_dim=self.ctxt_out,
+            **node_embd_config,
+        )
+        self.outp_embd = DenseNetwork(
+            inpt_dim=self.model_dim,
+            outp_dim=self.outp_dim,
+            ctxt_dim=self.ctxt_out,
+            **outp_embd_config,
+        )
+
         # Initialise the edge embedding network (optional)
         if self.edge_dim:
             self.edge_embd = DenseNetwork(
@@ -1418,17 +1454,10 @@
         ctxt: Optional[T.Tensor] = None,
         attn_bias: Optional[T.Tensor] = None,
         attn_mask: Optional[T.BoolTensor] = None,
->>>>>>> b2b4b683
     ) -> T.Tensor:
         """Pass the input through all layers sequentially."""
         if self.ctxt_dim:
             ctxt = self.ctxt_emdb(ctxt)
-<<<<<<< HEAD
-        x = self.node_embd(x, ctxt)
-        x = self.cae(x, mask=mask, ctxt=ctxt)
-        x = self.outp_embd(x, ctxt)
-        return x
-=======
         if self.edge_dim:
             attn_bias = self.edge_embd(attn_bias, ctxt)
         q_seq = self.node_embd(q_seq, ctxt)
@@ -1442,5 +1471,4 @@
             attn_mask=attn_mask,
         )
         q_seq = self.outp_embd(q_seq, ctxt)
-        return q_seq
->>>>>>> b2b4b683
+        return q_seq