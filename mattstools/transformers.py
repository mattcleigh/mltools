"""Some classes to describe transformer architectures."""

import math
from copy import deepcopy
from typing import Mapping, Optional, Union

import torch as T
import torch.nn as nn
from torch.nn.functional import dropout, scaled_dot_product_attention, silu, softmax

from .modules import DenseNetwork


def merge_masks(
    kv_mask: Union[T.BoolTensor, None],
    attn_mask: Union[T.BoolTensor, None],
    attn_bias: Union[T.Tensor, None],
    query: T.Size,
) -> Union[None, T.BoolTensor]:
    """Create a full attention mask which incoporates the padding information
    and the bias terms.

    New philosophy is just to define a kv_mask, and let the q_mask be
    ones. Let the padded nodes receive what they want! Their outputs
    dont matter and they don't add to computation anyway!!!
    """

    # Create the full mask which combines the attention and padding masks
    merged_mask = None

    # If either pad mask exists, expand the attention mask such that padded tokens
    # are never attended to
    if kv_mask is not None:
        merged_mask = kv_mask.unsqueeze(-2).expand(-1, query.shape[-2], -1)

    # If attention mask exists, create
    if attn_mask is not None:
        merged_mask = attn_mask if merged_mask is None else attn_mask & merged_mask

    # Unsqueeze the mask to give it a dimension for num_head broadcasting
    if merged_mask is not None:
        merged_mask = merged_mask.unsqueeze(1)

    # If the attention bias exists, convert to a float and add to the mask
    if attn_bias is not None:
        if merged_mask is not None:
            merged_mask = T.where(merged_mask, 0, -T.inf).type(query.dtype)
            merged_mask = merged_mask + attn_bias.permute(0, 3, 1, 2)
        else:
            merged_mask = attn_bias.permute(0, 3, 1, 2)

    return merged_mask


def my_scaled_dot_product_attention(
    query: T.Tensor,
    key: T.Tensor,
    value: T.Tensor,
    attn_mask: Optional[T.BoolTensor] = None,
    attn_bias: T.Tensor | None = None,
    dropout_p: float = 0.0,
) -> T.Tensor:
    """DEPRECATED! THE PYTORCH-2.0 IMPLEMENATION IS 25% FASTER AND HAS A
    REDUCED MEMORY OVERHEAD SO MY ATTENTION LAYERS HAVE SWITCHED OVER TO
    THAT!!!

    Apply the attention using the scaled dot product between the key query
    and key tensors, then matrix multiplied by the value.

    Note that the attention scores are ordered in recv x send, which is the opposite
    to how I usually do it for the graph network, which is send x recv

    We use masked fill -T.inf as this kills the padded key/values elements but
    introduces nans for padded query elements. We could used a very small number like
    -1e9 but this would need to scale with if we are using half precision.

    Args:
        query: Batched query sequence of tensors (b, h, s, f)
        key: Batched key sequence of tensors (b, h, s, f)
        value: Batched value sequence of tensors (b, h, s, f)
        attn_mask: The attention mask, used to blind certain combinations of k,q pairs
        attn_bias: Extra weights to combine with attention weights
        drp: Dropout probability
    """
    DeprecationWarning("Dont use this! Switch to pytorch 2.0 built in version!")

    # Perform the matrix multiplication
    scores = query @ key.transpose(-2, -1) / math.sqrt(key.shape[-1])

    # Add the bias terms if present
    if attn_bias is not None:  # Move the head dimension to the first
        scores = scores + attn_bias

    # Mask away the scores between invalid elements in sequence
    if attn_mask is not None:
        scores = scores.masked_fill(~attn_mask, -T.inf)

    # Apply the softmax function per head feature
    scores = softmax(scores, dim=-1)

    # Kill the nans introduced by the padded query elements
    if attn_mask is not None:
        scores = T.nan_to_num(scores)

    # Apply dropout to the attention scores
    scores = dropout(scores, p=dropout_p)

    # Finally multiply these scores by the output
    scores = scores @ value

    return scores


class MultiHeadedAttentionBlock(nn.Module):
    """Generic Multiheaded Attention.

    Takes in three sequences with dim: (batch, sqeuence, features)
    - q: The primary sequence queries (determines output sequence length)
    - k: The attending sequence keys (determines incoming information)
    - v: The attending sequence values

    In a message passing sense you can think of q as your receiver nodes, v and k
    are the information coming from the sender nodes.

    When q == k(and v) this is a SELF attention operation
    When q != k(and v) this is a CROSS attention operation

    ===

    Block operations:

    1) Uses three linear layers to project the sequences.
    - q = q_linear * q
    - k = k_linear * k
    - v = v_linear * v

    2) Outputs are reshaped to add a head dimension, and transposed for matmul.
    - features = model_dim = head_dim * num_heads
    - dim becomes: batch, num_heads, sequence, head_dim

    3) Passes these through to the attention module (message passing)
    - In standard transformers this is the scaled dot product attention
    - Also takes additional dropout param to mask the attention

    4) Flatten out the head dimension and pass through final linear layer
    - Optional layer norm before linear layer using `do_layer_norm=True`
    - The output can also be zeroed on init using `init_zeros=True`
    - results are same as if attention was done seperately for each head and concat
    - dim: batch, q_seq, head_dim * num_heads
    """

    def __init__(
        self,
        model_dim: int,
        num_heads: int = 1,
        drp: float = 0,
        init_zeros: bool = False,
        do_selfattn: bool = False,
        do_layer_norm: bool = False,
    ) -> None:
        """
        Args:
            model_dim: The dimension of the model
            num_heads: The number of different attention heads to process in parallel
                - Must allow interger division into model_dim
            drp: The dropout probability used in the MHA operation
            init_zeros: If the final linear layer is initialised with zero weights
            do_selfattn: Only self attention should only be used if the
                q, k, v are the same, this allows slightly faster matrix multiplication
                at the beginning
            do_layer_norm: If a layernorm is applied before the output final linear
                projection (Only really needed with deep models)
        """
        super().__init__()

        # Define model base attributes
        self.model_dim = model_dim
        self.num_heads = num_heads
        self.head_dim = model_dim // num_heads
        self.do_selfattn = do_selfattn
        self.drp = drp
        self.do_layer_norm = do_layer_norm

        # Check that the dimension of each head makes internal sense
        if self.head_dim * num_heads != model_dim:
            raise ValueError("Model dimension must be divisible by number of heads!")

        # Initialise the weight matrices (only 1 for do self attention)
        if do_selfattn:
            self.all_linear = nn.Linear(model_dim, 3 * model_dim)
        else:
            self.q_linear = nn.Linear(model_dim, model_dim)
            self.k_linear = nn.Linear(model_dim, model_dim)
            self.v_linear = nn.Linear(model_dim, model_dim)

        # The optional (but advised) layer normalisation
        if do_layer_norm:
            self.layer_norm = nn.LayerNorm(model_dim)

        # Set the output linear layer weights and bias terms to zero
        self.out_linear = nn.Linear(model_dim, model_dim)
        if init_zeros:
            self.out_linear.weight.data.fill_(0)
            self.out_linear.bias.data.fill_(0)

    def forward(
        self,
        q: T.Tensor,
        k: T.Tensor | None = None,
        v: T.Tensor | None = None,
        kv_mask: Optional[T.BoolTensor] = None,
        attn_mask: Optional[T.BoolTensor] = None,
        attn_bias: T.Tensor | None = None,
    ) -> T.Tensor:
        """
        Args:
            q: The main sequence queries (determines the output length)
            k: The incoming information keys
            v: The incoming information values
            q_mask: Shows which elements of the main sequence are real
            kv_mask: Shows which elements of the attn sequence are real
            attn_mask: Extra mask for the attention matrix (eg: look ahead)
            attn_bias: Extra bias term for the attention matrix (eg: edge features)
        """

        # Store the batch size, useful for reshaping
        b_size, seq, feat = q.shape

        # If only q and q_mask are provided then we automatically apply self attention
        if k is None:
            k = q
        if v is None:
            v = k

        # Work out the masking situation, with padding, no peaking etc
        merged_mask = merge_masks(kv_mask, attn_mask, attn_bias, q)

        # Generate the q, k, v projections
        if self.do_selfattn:
            q_out, k_out, v_out = self.all_linear(q).chunk(3, -1)
        else:
            q_out = self.q_linear(q)
            k_out = self.k_linear(k)
            v_out = self.v_linear(v)

        # Break final dim, transpose to get dimensions: B,H,Seq,Hdim
        shape = (b_size, -1, self.num_heads, self.head_dim)
        q_out = q_out.view(shape).transpose(1, 2)
        k_out = k_out.view(shape).transpose(1, 2)
        v_out = v_out.view(shape).transpose(1, 2)

        # Calculate the new sequence values
        a_out = scaled_dot_product_attention(
            q_out,
            k_out,
            v_out,
            attn_mask=merged_mask,
            dropout_p=self.drp if self.training else 0,
        )

        # Concatenate the all of the heads together to get shape: B,Seq,F
        a_out = a_out.transpose(1, 2).contiguous().view(b_size, -1, self.model_dim)

        # Pass through the optional normalisation layer
        if self.do_layer_norm:
            a_out = self.layer_norm(a_out)

        # Pass through final linear layer
        return self.out_linear(a_out)


class TransformerEncoderLayer(nn.Module):
    """A transformer encoder layer based on the GPT-2+Normformer style
    arcitecture.

    We choose a cross between Normformer and FoundationTransformers as they have often
    proved to be the most stable to train
    https://arxiv.org/abs/2210.06423
    https://arxiv.org/abs/2110.09456

    It contains:
    - Multihead(self)Attention block
    - A dense network

    Layernorm is applied before each operation
    Residual connections are used to bypass each operation
    """

    def __init__(
        self,
        model_dim: int,
        mha_config: Mapping | None = None,
        dense_config: Mapping | None = None,
        ctxt_dim: int = 0,
    ) -> None:
        """
        Args:
            model_dim: The embedding dimension of the transformer block
            mha_config: Keyword arguments for multiheaded-attention block
            dense_config: Keyword arguments for feed forward network
            ctxt_dim: Context dimension,
        """
        super().__init__()
        mha_config = mha_config or {}
        dense_config = dense_config or {}
        self.model_dim = model_dim
        self.ctxt_dim = ctxt_dim

        # The basic blocks
        self.self_attn = MultiHeadedAttentionBlock(
            model_dim, do_selfattn=True, **mha_config
        )
        self.dense = DenseNetwork(
            model_dim, outp_dim=model_dim, ctxt_dim=ctxt_dim, **dense_config
        )

        # The pre MHA and pre FFN layer normalisations
        self.norm1 = nn.LayerNorm(model_dim)
        self.norm2 = nn.LayerNorm(model_dim)

    def forward(
        self,
        x: T.Tensor,
        mask: Optional[T.BoolTensor] = None,
        ctxt: T.Tensor | None = None,
        attn_bias: T.Tensor | None = None,
        attn_mask: Optional[T.BoolTensor] = None,
    ) -> T.Tensor:
        "Pass through the layer using residual connections and layer normalisation"
        x = x + self.self_attn(
            self.norm1(x), kv_mask=mask, attn_mask=attn_mask, attn_bias=attn_bias
        )
        x = x + self.dense(self.norm2(x), ctxt)
        return x


class TransformerDecoderLayer(nn.Module):
    """A transformer dencoder layer based on the GPT-2+Normformer style
    arcitecture.

    It contains:
    - self-attention-block
    - cross-attention block
    - dense network

    Layer norm is applied before each layer
    Residual connections are used, bypassing each layer

    Attnention masks and biases are only applied to the self attention operation
    """

    def __init__(
        self,
        model_dim: int,
        mha_config: Mapping | None = None,
        dense_config: Mapping | None = None,
        ctxt_dim: int = 0,
    ) -> None:
        """
        Args:
            mha_config: Keyword arguments for multiheaded-attention block
            dense_config: Keyword arguments for feed forward network
        """
        super().__init__()
        mha_config = mha_config or {}
        dense_config = dense_config or {}
        self.model_dim = model_dim
        self.ctxt_dim = ctxt_dim

        # The basic blocks
        self.self_attn = MultiHeadedAttentionBlock(
            model_dim, do_selfattn=True, **mha_config
        )
        self.cross_attn = MultiHeadedAttentionBlock(
            model_dim, do_selfattn=False, **mha_config
        )
        self.dense = DenseNetwork(
            model_dim, outp_dim=model_dim, ctxt_dim=ctxt_dim, **dense_config
        )

        # The pre_operation normalisation layers (lots from Foundation Transformers)
        self.norm_preSA = nn.LayerNorm(model_dim)
        self.norm_preC1 = nn.LayerNorm(model_dim)
        self.norm_preC2 = nn.LayerNorm(model_dim)
        self.norm_preNN = nn.LayerNorm(model_dim)

    def forward(
        self,
        q_seq: T.Tensor,
        kv_seq: T.Tensor,
        q_mask: Optional[T.BoolTensor] = None,
        kv_mask: Optional[T.BoolTensor] = None,
        ctxt: T.Tensor | None = None,
        attn_bias: T.Tensor | None = None,
        attn_mask: Optional[T.BoolTensor] = None,
    ) -> T.Tensor:
        "Pass through the layer using residual connections and layer normalisation"

        # Apply the self attention residual update
        q_seq = q_seq + self.self_attn(
            self.norm_preSA(q_seq),
            kv_mask=q_mask,
            attn_mask=attn_mask,
            attn_bias=attn_bias,
        )

        # Apply the cross attention residual update
        q_seq = q_seq + self.cross_attn(
            q=self.norm_preC1(q_seq),
            k=self.norm_preC2(kv_seq),
            kv_mask=kv_mask,
        )

        # Apply the dense residual update
        q_seq = q_seq + self.dense(self.norm_preNN(q_seq), ctxt)

        return q_seq


class ReverseTransformerDecoderLayer(TransformerDecoderLayer):
    """The same as a transformer decoder but the cross attention step happens
    first."""

    def forward(
        self,
        q_seq: T.Tensor,
        kv_seq: T.Tensor,
        q_mask: Optional[T.BoolTensor] = None,
        kv_mask: Optional[T.BoolTensor] = None,
        ctxt: T.Tensor | None = None,
        attn_bias: T.Tensor | None = None,
        attn_mask: Optional[T.BoolTensor] = None,
    ) -> T.Tensor:
        "Pass through the layer cross attention update before the self attention"

        # Apply the cross attention residual update
        q_seq = q_seq + self.cross_attn(
            q=self.norm_preC1(q_seq),
            k=self.norm_preC2(kv_seq),
            kv_mask=kv_mask,
        )

        # Apply the self attention residual update
        q_seq = q_seq + self.self_attn(
            self.norm_preSA(q_seq),
            kv_mask=q_mask,
            attn_mask=attn_mask,
            attn_bias=attn_bias,
        )

        # Apply the dense residual update
        q_seq = q_seq + self.dense(self.norm_preNN(q_seq), ctxt)

        return q_seq


class TransformerCrossAttentionLayer(nn.Module):
    """A transformer cross attention layer.

    It contains:
    - cross-attention-block
    - A feed forward network

    Does not allow for attn masks/biases
    """

    def __init__(
        self,
        model_dim: int,
        mha_config: Mapping | None = None,
        dense_config: Mapping | None = None,
        ctxt_dim: int = 0,
    ) -> None:
        """
        Args:
            model_dim: The embedding dimension of the transformer block
            mha_config: Keyword arguments for multiheaded-attention block
            dense_config: Keyword arguments for feed forward network
            ctxt_dim: Context dimension,
        """
        super().__init__()
        mha_config = mha_config or {}
        dense_config = dense_config or {}
        self.model_dim = model_dim
        self.ctxt_dim = ctxt_dim

        # The basic blocks
        self.cross_attn = MultiHeadedAttentionBlock(
            model_dim, do_selfattn=False, **mha_config
        )
        self.dense = DenseNetwork(
            model_dim, outp_dim=model_dim, ctxt_dim=ctxt_dim, **dense_config
        )

        # The two pre MHA and pre FFN layer normalisations
        self.norm0 = nn.LayerNorm(model_dim)
        self.norm1 = nn.LayerNorm(model_dim)
        self.norm2 = nn.LayerNorm(model_dim)

    def forward(
        self,
        q_seq: T.Tensor,
        kv_seq: T.Tensor,
        kv_mask: Optional[T.BoolTensor] = None,
        ctxt: T.Tensor | None = None,
    ) -> T.Tensor:
        "Pass through the layer using residual connections and layer normalisation"
        q_seq = q_seq + self.cross_attn(
            self.norm1(q_seq), self.norm0(kv_seq), kv_mask=kv_mask
        )
        q_seq = q_seq + self.dense(self.norm2(q_seq), ctxt)

        return q_seq


class TransformerEncoder(nn.Module):
    """A stack of N transformer encoder layers followed by a final
    normalisation step.

    Sequence -> Sequence
    """

    def __init__(
        self,
        model_dim: int = 64,
        num_layers: int = 3,
        mha_config: Mapping | None = None,
        dense_config: Mapping | None = None,
        ctxt_dim: int = 0,
    ) -> None:
        """
        Args:
            model_dim: Feature sieze for input, output, and all intermediate layers
            num_layers: Number of encoder layers used
            mha_config: Keyword arguments for the mha block
            dense_config: Keyword arguments for the dense network in each layer
            ctxt_dim: Dimension of the context inputs
        """
        super().__init__()
        self.model_dim = model_dim
        self.num_layers = num_layers
        self.layers = nn.ModuleList(
            [
                TransformerEncoderLayer(model_dim, mha_config, dense_config, ctxt_dim)
                for _ in range(num_layers)
            ]
        )
        self.final_norm = nn.LayerNorm(model_dim)

    def forward(self, x: T.Tensor, **kwargs) -> T.Tensor:
        """Pass the input through all layers sequentially."""
        for layer in self.layers:
            x = layer(x, **kwargs)
        return self.final_norm(x)


class TransformerDecoder(nn.Module):
    """A stack of N transformer dencoder layers followed by a final
    normalisation step.

    Sequence x Sequence -> Sequence
    """

    def __init__(
        self,
        model_dim: int,
        num_layers: int,
        mha_config: Mapping | None = None,
        dense_config: Mapping | None = None,
        ctxt_dim: int = 0,
    ) -> None:
        """
        Args:
            model_dim: Feature sieze for input, output, and all intermediate layers
            num_layers: Number of encoder layers used
            mha_config: Keyword arguments for the mha block
            dense_config: Keyword arguments for the dense network in each layer
            ctxt_dim: Dimension of the context input
        """
        super().__init__()
        self.layers = nn.ModuleList(
            [
                TransformerDecoderLayer(model_dim, mha_config, dense_config, ctxt_dim)
                for _ in range(num_layers)
            ]
        )
        self.model_dim = model_dim
        self.num_layers = num_layers
        self.final_norm = nn.LayerNorm(model_dim)

    def forward(self, q_seq: T.Tensor, kv_seq: T.Tensor, **kwargs) -> T.Tensor:
        """Pass the input through all layers sequentially."""
        for layer in self.layers:
            q_seq = layer(q_seq, kv_seq, **kwargs)
        return self.final_norm(q_seq)


class TransformerVectorEncoder(nn.Module):
    """A type of transformer encoder which procudes a single vector for the
    whole seq.

    Sequence -> Vector

    Then the sequence (and optionally edges) are passed through several MHSA layers.
    Then a learnable class token is updated using cross attention.
    This results in a single element sequence.
    Contains a final normalisation layer

    It is non resizing, so model_dim must be used for inputs and outputs
    """

    def __init__(
        self,
        model_dim: int = 64,
        num_sa_layers: int = 2,
        num_ca_layers: int = 2,
        mha_config: Mapping | None = None,
        dense_config: Mapping | None = None,
        ctxt_dim: int = 0,
    ) -> None:
        """
        Args:
            model_dim: Feature size for input, output, and all intermediate sequences
            num_sa_layers: Number of self attention encoder layers
            num_ca_layers: Number of cross/class attention encoder layers
            mha_config: Keyword arguments for all multiheaded attention layers
            dense_config: Keyword arguments for the dense network in each layer
            ctxt_dim: Dimension of the context inputs
        """
        super().__init__()
        self.model_dim = model_dim
        self.num_sa_layers = num_sa_layers
        self.num_ca_layers = num_ca_layers

        self.sa_layers = nn.ModuleList(
            [
                TransformerEncoderLayer(model_dim, mha_config, dense_config, ctxt_dim)
                for _ in range(num_sa_layers)
            ]
        )
        self.ca_layers = nn.ModuleList(
            [
                TransformerCrossAttentionLayer(
                    model_dim, mha_config, dense_config, ctxt_dim
                )
                for _ in range(num_ca_layers)
            ]
        )
        self.final_norm = nn.LayerNorm(model_dim)

        # Initialise the class token embedding as a learnable parameter
        self.class_token = nn.Parameter(T.randn((1, 1, self.model_dim)))

    def forward(
        self,
        seq: T.Tensor,
        mask: Optional[T.BoolTensor] = None,
        ctxt: T.Tensor | None = None,
        attn_bias: T.Tensor | None = None,
        attn_mask: Optional[T.BoolTensor] = None,
        return_seq: bool = False,
    ) -> Union[T.Tensor, tuple]:
        """Pass the input through all layers sequentially."""

        # Pass through the self attention encoder
        for layer in self.sa_layers:
            seq = layer(seq, mask, attn_bias=attn_bias, attn_mask=attn_mask, ctxt=ctxt)

        # Get the learned class token and expand to the batch size
        # Use shape not len as it is ONNX safe!
        class_token = self.class_token.expand(seq.shape[0], 1, self.model_dim)

        # Pass through the class attention layers
        for layer in self.ca_layers:
            class_token = layer(class_token, seq, kv_mask=mask, ctxt=ctxt)

        # Pass through the final normalisation layer
        class_token = self.final_norm(class_token)

        # Pop out the unneeded sequence dimension of 1
        class_token = class_token.squeeze(1)

        # Return the class token and optionally the sequence as well
        if return_seq:
            return class_token, seq
        return class_token


class TransformerVectorDecoder(nn.Module):
    """A type of transformer decoder which creates a sequence given a starting
    vector and a desired mask.

    Vector -> Sequence

    Randomly initialises the q-sequence using the mask shape and a gaussian
    Uses the input vector as 1-long kv-sequence in decoder layers

    It is non resizing, so model_dim must be used for inputs and outputs
    """

    def __init__(
        self,
        model_dim: int = 64,
        num_layers: int = 2,
        mha_config: Mapping | None = None,
        dense_config: Mapping | None = None,
        ctxt_dim: int = 0,
    ) -> None:
        """
        Args:
            model_dim: Feature sieze for input, output, and all intermediate layers
            num_layers: Number of decoder layers used
            mha_config: Keyword arguments for the mha block
            dense_config: Keyword arguments for the dense network in each layer
        """
        super().__init__()
        self.model_dim = model_dim
        self.num_layers = num_layers
        self.layers = nn.ModuleList(
            [
                TransformerDecoderLayer(model_dim, mha_config, dense_config, ctxt_dim)
                for _ in range(num_layers)
            ]
        )
        self.final_norm = nn.LayerNorm(model_dim)

    def forward(
        self, vec: T.Tensor, mask: T.BoolTensor, ctxt: T.Tensor | None = None
    ) -> T.Tensor:
        """Pass the input through all layers sequentially."""

        # Initialise the q-sequence randomly (adhere to mask)
        q_seq = T.randn(
            (*mask.shape, self.model_dim), device=vec.device, dtype=vec.dtype
        ) * mask.unsqueeze(-1)

        # Reshape the vector from batch x features to batch x seq=1 x features
        vec = vec.unsqueeze(1)

        # Pass through the decoder
        for layer in self.layers:
            q_seq = layer(q_seq, vec, q_mask=mask, ctxt=ctxt)
        return self.final_norm(q_seq)


class FullTransformerVectorEncoder(nn.Module):
    """A TVE with added input and output dense embedding networks.

    Sequence -> Vector

    1)  Embeds the squence into a higher dimensional space based on model_dim
        using a dense network.
    2)  If there are edge features these are projected into space = n_heads
            This is a very optional step which most will want to ignore but it is what
            ParT used! https://arxiv.org/abs/2202.03772
    3)  Then it passes these through a TVE to get a single vector output
    4)  Finally is passes the vector through an embedding network
    """

    def __init__(
        self,
        inpt_dim: int,
        outp_dim: int,
        edge_dim: int = 0,
        ctxt_dim: int = 0,
        tve_config: Mapping | None = None,
        node_embd_config: Mapping | None = None,
        outp_embd_config: Mapping | None = None,
        edge_embd_config: Mapping | None = None,
    ) -> None:
        """
        Args:
            inpt_dim: Dim. of each element of the sequence
            outp_dim: Dim. of of the final output vector
            ctxt_dim: Dim. of the context vector to pass to the embedding nets
            edge_dim: Dim. of the input edge features
            tve_config: Keyword arguments to pass to the TVE constructor
            node_embd_config: Keyword arguments for node dense embedder
            outp_embd_config: Keyword arguments for output dense embedder
            edge_embd_config: Keyword arguments for edge dense embedder
        """
        super().__init__()
        self.inpt_dim = inpt_dim
        self.outp_dim = outp_dim
        self.ctxt_dim = ctxt_dim
        self.edge_dim = edge_dim
        tve_config = tve_config or {}
        node_embd_config = node_embd_config or {}
        outp_embd_config = outp_embd_config or {}
        edge_embd_config = edge_embd_config or {}

        # Initialise the TVE, the main part of this network
        self.tve = TransformerVectorEncoder(**tve_config, ctxt_dim=ctxt_dim)
        self.model_dim = self.tve.model_dim

        # Initialise all node (inpt) and vector (output) embedding network
        self.node_embd = DenseNetwork(
            inpt_dim=self.inpt_dim,
            outp_dim=self.model_dim,
            ctxt_dim=self.ctxt_dim,
            **node_embd_config,
        )
        self.outp_embd = DenseNetwork(
            inpt_dim=self.model_dim,
            outp_dim=self.outp_dim,
            ctxt_dim=self.ctxt_dim,
            **outp_embd_config,
        )

        # Initialise the edge embedding network (optional)
        if self.edge_dim:
            self.edge_embd = DenseNetwork(
                inpt_dim=self.edge_dim,
                outp_dim=self.tve.sa_layers[0].self_attn.num_heads,
                ctxt_dim=self.ctxt_dim,
                **edge_embd_config,
            )

    def forward(
        self,
        seq: T.Tensor,
        mask: Optional[T.BoolTensor] = None,
        ctxt: T.Tensor | None = None,
        attn_mask: Optional[T.BoolTensor] = None,
        attn_bias: T.Tensor | None = None,
        return_seq: bool = False,
    ) -> Union[T.Tensor, tuple]:
        """Pass the input through all layers sequentially."""

        # Embed the sequence
        seq = self.node_embd(seq, ctxt)

        # Embed the attention bias (edges, optional)
        if self.edge_dim:
            attn_bias = self.edge_embd(attn_bias, ctxt)

        # Pass throught the tve
        output = self.tve(
            seq,
            mask,
            ctxt=ctxt,
            attn_bias=attn_bias,
            attn_mask=attn_mask,
            return_seq=return_seq,
        )

        # If we had asked to return both, then split before embedding
        if return_seq:
            output, seq = output
        output = self.outp_embd(output, ctxt)

        # Embed the output vector and return
        if return_seq:
            return output, seq
        return output


class FullTransformerVectorDecoder(nn.Module):
    """A TVD with added input and output embedding networks.

    Vector -> Sequence

    1)  Embeds the input vector into a higher dimensional space based on model_dim
        using a dense network.
    2)  Passes this through a TVD to get a sequence output
    3)  Passes the sequence through an embedding dense network with vector as context
    """

    def __init__(
        self,
        inpt_dim: int,
        outp_dim: int,
        tvd_config: Mapping | None = None,
        vect_embd_config: Mapping | None = None,
        outp_embd_config: Mapping | None = None,
        ctxt_dim: int = 0,
    ) -> None:
        """
        Args:
            inpt_dim: Dim. of the input vector
            outp_dim: Dim. of each element of the output sequence
            ctxt_dim: Dim. of the context vector to pass to the embedding nets
            tvd_config: Keyword arguments to pass to the TVD constructor
            vec_embd_config: Keyword arguments for vector dense embedder
            out_embd_config: Keyword arguments for output node dense embedder
        """
        super().__init__()
        self.inpt_dim = inpt_dim
        self.outp_dim = outp_dim
        self.ctxt_dim = ctxt_dim
        tvd_config = tvd_config or {}
        vect_embd_config = vect_embd_config or {}
        outp_embd_config = outp_embd_config or {}

        # Initialise the TVE, the main part of this network
        self.tvd = TransformerVectorDecoder(**tvd_config)
        self.model_dim = self.tvd.model_dim

        # Initialise all embedding networks
        self.vec_embd = DenseNetwork(
            inpt_dim=self.inpt_dim,
            outp_dim=self.model_dim,
            ctxt_dim=self.ctxt_dim,
            **vect_embd_config,
        )
        self.outp_embd = DenseNetwork(
            inpt_dim=self.model_dim,
            outp_dim=self.outp_dim,
            ctxt_dim=self.ctxt_dim,
            **outp_embd_config,
        )

    def forward(
        self, vec: T.Tensor, mask: T.BoolTensor, ctxt: T.Tensor | None = None
    ) -> T.Tensor:
        """Pass the input through all layers sequentially."""
        vec = self.vec_embd(vec, ctxt=ctxt)
        seq = self.tvd(vec, mask, ctxt=ctxt)
        seq = self.outp_embd(seq, ctxt)
        seq = T.masked_fill(seq, ~mask.unsqueeze(-1), 0)  # Force zero padding
        return seq


class FullTransformerEncoder(nn.Module):
    """A transformer encoder with added input and output embedding networks.

    Sequence -> Sequence
    """

    def __init__(
        self,
        inpt_dim: int,
        outp_dim: int,
        edge_dim: int = 0,
        ctxt_dim: int = 0,
        te_config: Mapping | None = None,
        node_embd_config: Mapping | None = None,
        outp_embd_config: Mapping | None = None,
        edge_embd_config: Mapping | None = None,
        ctxt_embd_config: Mapping | None = None,
    ) -> None:
        """
        Args:
            inpt_dim: Dim. of each element of the sequence
            outp_dim: Dim. of of the final output vector
            edge_dim: Dim. of the input edge features
            ctxt_dim: Dim. of the context vector to pass to the embedding nets
            te_config: Keyword arguments to pass to the TVE constructor
            node_embd_config: Keyword arguments for node dense embedder
            outp_embd_config: Keyword arguments for output dense embedder
            edge_embd_config: Keyword arguments for edge dense embedder
            ctxt_embd_config: Keyword arguments for context dense embedder
        """
        super().__init__()
        self.inpt_dim = inpt_dim
        self.outp_dim = outp_dim
        self.ctxt_dim = ctxt_dim
        self.edge_dim = edge_dim
        te_config = deepcopy(te_config) or {}
        node_embd_config = deepcopy(node_embd_config) or {}
        outp_embd_config = deepcopy(outp_embd_config) or {}
        edge_embd_config = deepcopy(edge_embd_config) or {}

        # By default we would like the dense networks in this model to double the width
        if "model_dim" in te_config.keys():
            model_dim = te_config["model_dim"]
            if "hddn_dim" not in node_embd_config.keys():
                node_embd_config["hddn_dim"] = 2 * model_dim
            if "hddn_dim" not in ctxt_embd_config.keys():
                ctxt_embd_config["hddn_dim"] = 2 * model_dim
            if "hddn_dim" not in outp_embd_config.keys():
                outp_embd_config["hddn_dim"] = 2 * model_dim
            if "hddn_dim" not in te_config["dense_config"].keys():
                te_config["dense_config"]["hddn_dim"] = 2 * model_dim

        # Initialise the context embedding network (optional)
        if self.ctxt_dim:
            self.ctxt_emdb = DenseNetwork(
                inpt_dim=self.ctxt_dim,
                **ctxt_embd_config,
            )
            self.ctxt_out = self.ctxt_emdb.outp_dim
        else:
            self.ctxt_out = 0

        # Initialise the TVE, the main part of this network
        self.te = TransformerEncoder(**te_config, ctxt_dim=self.ctxt_out)
        self.model_dim = self.te.model_dim

        # Initialise all embedding networks
        self.node_embd = DenseNetwork(
            inpt_dim=self.inpt_dim,
            outp_dim=self.model_dim,
            ctxt_dim=self.ctxt_out,
            **node_embd_config,
        )
        self.outp_embd = DenseNetwork(
            inpt_dim=self.model_dim,
            outp_dim=self.outp_dim,
            ctxt_dim=self.ctxt_out,
            **outp_embd_config,
        )

        # Initialise the edge embedding network (optional)
        if self.edge_dim:
            self.edge_embd = DenseNetwork(
                inpt_dim=self.edge_dim,
                outp_dim=self.te.layers[0].self_attn.num_heads,
                ctxt_dim=self.ctxt_out,
                **edge_embd_config,
            )

    def forward(
        self,
        x: T.Tensor,
        mask: Optional[T.BoolTensor] = None,
        ctxt: T.Tensor | None = None,
        attn_bias: T.Tensor | None = None,
        attn_mask: Optional[T.BoolTensor] = None,
    ) -> T.Tensor:
        """Pass the input through all layers sequentially."""
        if self.ctxt_dim:
            ctxt = self.ctxt_emdb(ctxt)
        if self.edge_dim:
            attn_bias = self.edge_embd(attn_bias, ctxt)
        x = self.node_embd(x, ctxt)
        x = self.te(x, mask=mask, ctxt=ctxt, attn_bias=attn_bias, attn_mask=attn_mask)
        x = self.outp_embd(x, ctxt)
        return x


class PerceiverEncoder(nn.Module):
    """A type of perceiver encoder which includes two learnable cross attention
    layers to get to and back from the smaller sequence which contains self
    attention.

    Sequence -> Smaller Squence -> Squence

    It is non resizing, so model_dim must be used for inputs and outputs
    """

    def __init__(
        self,
        model_dim: int = 64,
        num_tokens: int = 8,
        num_sa_layers: int = 2,
        mha_config: Mapping | None = None,
        dense_config: Mapping | None = None,
        ctxt_dim: int = 0,
    ) -> None:
        """
        Args:
            model_dim: Feature size for input, output, and all intermediate sequences
            num_tokens: Number of perceiver tokens to use
            num_sa_layers: Number of self attention encoder layers
            mha_config: Keyword arguments for all multiheaded attention layers
            dense_config: Keyword arguments for the dense network in each layer
            ctxt_dim: Dimension of the context inputs
        """
        super().__init__()
        self.model_dim = model_dim
        self.num_tokens = num_tokens
        self.num_sa_layers = num_sa_layers
        dense_config = dense_config or {}

        # Initialise the learnable perceiver tokens as random values
        self.leanable_tokens = nn.Parameter(T.randn((1, num_tokens, model_dim)))

        # The inital and final cross attention layers
        self.init_ca_layer = TransformerCrossAttentionLayer(
            model_dim, mha_config, dense_config, ctxt_dim
        )
        self.final_ca_layer = TransformerCrossAttentionLayer(
            model_dim, mha_config, dense_config, ctxt_dim
        )

        # The self attention layers
        self.sa_layers = nn.ModuleList(
            [
                TransformerEncoderLayer(model_dim, mha_config, dense_config, ctxt_dim)
                for _ in range(num_sa_layers)
            ]
        )

        # Intermediate dense network for the original sequence
        self.layer_norm = nn.LayerNorm(model_dim)
        self.inter_dense = DenseNetwork(
            model_dim,
            model_dim,
            ctxt_dim=ctxt_dim,
            **dense_config,
        )

    def forward(
        self,
        seq: T.Tensor,
        mask: Optional[T.BoolTensor] = None,
        ctxt: T.Tensor | None = None,
    ) -> Union[T.Tensor, tuple]:
        """Pass the input through all layers sequentially."""

        # Make sure the learnable tokens are expanded to batch size
        # Use shape not len as it is ONNX safe!
        leanable_tokens = self.leanable_tokens.expand(
            seq.shape[0], self.num_tokens, self.model_dim
        )

        # Pass through the first cross attention
        perc_seq = self.init_ca_layer(
            q_seq=leanable_tokens, kv_seq=seq, kv_mask=mask, ctxt=ctxt
        )

        # Pass through the layers of self attention
        for layer in self.sa_layers:
            perc_seq = layer(x=perc_seq, ctxt=ctxt)

        # The original sequence is updated with a dense network and layernorm
        seq = seq + self.inter_dense(self.layer_norm(seq), ctxt=ctxt)

        # Pass through the final cross attention layer
        seq = self.init_ca_layer(q_seq=seq, kv_seq=leanable_tokens, ctxt=ctxt)

        return seq


class FullPerceiverEncoder(nn.Module):
    """A perceiver encoder with added input and output embedding networks.

    Sequence -> Sequence
    """

    def __init__(
        self,
        inpt_dim: int,
        outp_dim: int,
        ctxt_dim: int = 0,
        percv_config: Mapping | None = None,
        node_embd_config: Mapping | None = None,
        outp_embd_config: Mapping | None = None,
        ctxt_embd_config: Mapping | None = None,
    ) -> None:
        """
        Args:
            inpt_dim: Dim. of each element of the sequence
            outp_dim: Dim. of each element of output sequence
            ctxt_dim: Dim. of the context vector to pass to the embedding nets
            percv_config: Keyword arguments to pass to the Perceiver class
            node_embd_config: Keyword arguments for node dense embedder
            outp_embd_config: Keyword arguments for output dense embedder
            ctxt_embd_config: Keyword arguments for context dense embedder
        """
        super().__init__()
        self.inpt_dim = inpt_dim
        self.outp_dim = outp_dim
        self.ctxt_dim = ctxt_dim
        percv_config = deepcopy(percv_config) or {}
        node_embd_config = deepcopy(node_embd_config) or {}
        outp_embd_config = deepcopy(outp_embd_config) or {}

        # By default we would like the dense networks in this model to double the width
        if "model_dim" in percv_config.keys():
            model_dim = percv_config["model_dim"]
            if "hddn_dim" not in node_embd_config.keys():
                node_embd_config["hddn_dim"] = 2 * model_dim
            if "hddn_dim" not in ctxt_embd_config.keys():
                ctxt_embd_config["hddn_dim"] = 2 * model_dim
            if "hddn_dim" not in outp_embd_config.keys():
                outp_embd_config["hddn_dim"] = 2 * model_dim
            if "hddn_dim" not in percv_config["dense_config"].keys():
                percv_config["dense_config"]["hddn_dim"] = 2 * model_dim

        # Initialise the context embedding network (optional)
        if self.ctxt_dim:
            self.ctxt_emdb = DenseNetwork(
                inpt_dim=self.ctxt_dim,
                **ctxt_embd_config,
            )
            self.ctxt_out = self.ctxt_emdb.outp_dim
        else:
            self.ctxt_out = 0

        # Initialise the TVE, the main part of this network
        self.pe = PerceiverEncoder(**percv_config, ctxt_dim=self.ctxt_out)
        self.model_dim = self.pe.model_dim

        # Initialise all embedding networks
        self.node_embd = DenseNetwork(
            inpt_dim=self.inpt_dim,
            outp_dim=self.model_dim,
            ctxt_dim=self.ctxt_out,
            **node_embd_config,
        )
        self.outp_embd = DenseNetwork(
            inpt_dim=self.model_dim,
            outp_dim=self.outp_dim,
            ctxt_dim=self.ctxt_out,
            **outp_embd_config,
        )

    def forward(
        self,
        x: T.Tensor,
        mask: Optional[T.BoolTensor] = None,
        ctxt: T.Tensor | None = None,
    ) -> T.Tensor:
        """Pass the input through all layers sequentially."""
        if self.ctxt_dim:
            ctxt = self.ctxt_emdb(ctxt)
        x = self.node_embd(x, ctxt)
        x = self.pe.forward(x, mask=mask, ctxt=ctxt)
        x = self.outp_embd(x, ctxt)
        return x


class CrossAttentionEncoder(nn.Module):
    """A type of encoder which includes uses cross attention to move to and
    from the original sequence. Self attention is used in the learned sequence
    steps.

    Sequence -> Squence

    It is non resizing, so model_dim must be used for inputs and outputs
    """

    def __init__(
        self,
        model_dim: int = 64,
        num_layers: int = 5,
        mha_config: Mapping | None = None,
        dense_config: Mapping | None = None,
        ctxt_dim: int = 0,
    ) -> None:
        """
        Args:
            model_dim: Feature size for input, output, and all intermediate sequences
            num_layers: Number of there and back cross attention layers
            mha_config: Keyword arguments for all multiheaded attention layers
            dense_config: Keyword arguments for the dense network in each layer
            ctxt_dim: Dimension of the context inputs
        """
        super().__init__()
        self.model_dim = model_dim
        self.num_layers = num_layers

        # Initialise the learnable perceiver tokens as random values
        self.class_token = nn.Parameter(T.randn((1, 1, model_dim)))

        # The cross attention layers going from our original sequence
        self.from_layers = nn.ModuleList(
            [
                TransformerCrossAttentionLayer(
                    model_dim, mha_config, dense_config, ctxt_dim
                )
                for _ in range(num_layers)
            ]
        )

        # The cross attention layers going to our original sequence
        self.to_layers = nn.ModuleList(
            [
                TransformerCrossAttentionLayer(
                    model_dim, mha_config, dense_config, ctxt_dim
                )
                for _ in range(num_layers)
            ]
        )

    def forward(
        self,
        seq: T.Tensor,
        mask: Optional[T.BoolTensor] = None,
        ctxt: T.Tensor | None = None,
    ) -> Union[T.Tensor, tuple]:
        """Pass the input through all layers sequentially."""

        # Make sure the class token is expanded to batch size
        # Use shape not len as it is ONNX safe!
        class_token = self.class_token.expand(seq.shape[0], 1, self.model_dim)

        # Pass through the layers of there and back cross attention
        for from_layer, to_layer in zip(self.from_layers, self.to_layers):
            class_token = from_layer(class_token, seq, mask, ctxt)
            seq = to_layer(seq, class_token, None, ctxt)

        return seq


class FullCrossAttentionEncoder(nn.Module):
    """A cross attention encoder with added input and output embedding
    networks.

    Sequence -> Sequence
    """

    def __init__(
        self,
        inpt_dim: int,
        outp_dim: int,
        ctxt_dim: int = 0,
<<<<<<< HEAD
        use_lite: bool = False,
        cae_config: Mapping | None = None,
        node_embd_config: Mapping | None = None,
        outp_embd_config: Mapping | None = None,
        ctxt_embd_config: Mapping | None = None,
=======
        cae_config: Optional[Mapping] = None,
        node_embd_config: Optional[Mapping] = None,
        outp_embd_config: Optional[Mapping] = None,
        ctxt_embd_config: Optional[Mapping] = None,
>>>>>>> f9b938d4
    ) -> None:
        """
        Args:
            inpt_dim: Dim. of each element of the sequence
            outp_dim: Dim. of each element of output sequence
            ctxt_dim: Dim. of the context vector to pass to the embedding nets
            cae_config: Keyword arguments to pass to the CrossAttentionEncoder
            node_embd_config: Keyword arguments for node dense embedder
            outp_embd_config: Keyword arguments for output dense embedder
            ctxt_embd_config: Keyword arguments for context dense embedder
        """
        super().__init__()
        self.inpt_dim = inpt_dim
        self.outp_dim = outp_dim
        self.ctxt_dim = ctxt_dim
        cae_config = deepcopy(cae_config) or {}
        node_embd_config = deepcopy(node_embd_config) or {}
        outp_embd_config = deepcopy(outp_embd_config) or {}

        # By default we would like the dense networks in this model to double the width
        if "model_dim" in cae_config.keys():
            model_dim = cae_config["model_dim"]
            if "hddn_dim" not in node_embd_config.keys():
                node_embd_config["hddn_dim"] = 2 * model_dim
            if "hddn_dim" not in ctxt_embd_config.keys():
                ctxt_embd_config["hddn_dim"] = 2 * model_dim
            if "hddn_dim" not in outp_embd_config.keys():
                outp_embd_config["hddn_dim"] = 2 * model_dim
            if "hddn_dim" not in cae_config["dense_config"].keys():
                cae_config["dense_config"]["hddn_dim"] = 2 * model_dim

        # Initialise the context embedding network (optional)
        if self.ctxt_dim:
            self.ctxt_emdb = DenseNetwork(
                inpt_dim=self.ctxt_dim,
                **ctxt_embd_config,
            )
            self.ctxt_out = self.ctxt_emdb.outp_dim
        else:
            self.ctxt_out = 0

        # Initialise the TVE, the main part of this network
        self.cae = CrossAttentionEncoder(**cae_config, ctxt_dim=self.ctxt_out)
        self.model_dim = self.cae.model_dim

        # Initialise all embedding networks
        self.node_embd = DenseNetwork(
            inpt_dim=self.inpt_dim,
            outp_dim=self.model_dim,
            ctxt_dim=self.ctxt_out,
            **node_embd_config,
        )
        self.outp_embd = DenseNetwork(
            inpt_dim=self.model_dim,
            outp_dim=self.outp_dim,
            ctxt_dim=self.ctxt_out,
            **outp_embd_config,
        )

    def forward(
        self,
        x: T.Tensor,
        mask: Optional[T.BoolTensor] = None,
        ctxt: T.Tensor | None = None,
    ) -> T.Tensor:
        """Pass the input through all layers sequentially."""
        if self.ctxt_dim:
            ctxt = self.ctxt_emdb(ctxt)
        x = self.node_embd(x, ctxt)
        x = self.cae(x, mask=mask, ctxt=ctxt)
        x = self.outp_embd(x, ctxt)
        return x


class FullTransformerDecoder(nn.Module):
    """A transformer decoder with added input and output embedding networks.

    Sequence -> Sequence
    """

    def __init__(
        self,
        inpt_dim: int,
        outp_dim: int,
        edge_dim: int = 0,
        ctxt_dim: int = 0,
        td_config: Mapping | None = None,
        node_embd_config: Mapping | None = None,
        outp_embd_config: Mapping | None = None,
        edge_embd_config: Mapping | None = None,
        ctxt_embd_config: Mapping | None = None,
    ) -> None:
        """
        Args:
            inpt_dim: Dim. of each element of the sequence
            outp_dim: Dim. of of the final output vector
            edge_dim: Dim. of the input edge features
            ctxt_dim: Dim. of the context vector to pass to the embedding nets
            td_config: Keyword arguments to pass to the TD constructor
            node_embd_config: Keyword arguments for node dense embedder
            outp_embd_config: Keyword arguments for output dense embedder
            edge_embd_config: Keyword arguments for edge dense embedder
            ctxt_embd_config: Keyword arguments for context dense embedder
        """
        super().__init__()
        self.inpt_dim = inpt_dim
        self.outp_dim = outp_dim
        self.ctxt_dim = ctxt_dim
        self.edge_dim = edge_dim
        td_config = td_config or {}
        node_embd_config = node_embd_config or {}
        outp_embd_config = outp_embd_config or {}
        edge_embd_config = edge_embd_config or {}

        # Initialise the context embedding network (optional)
        if self.ctxt_dim:
            self.ctxt_emdb = DenseNetwork(
                inpt_dim=self.ctxt_dim,
                **ctxt_embd_config,
            )
            self.ctxt_out = self.ctxt_emdb.outp_dim
        else:
            self.ctxt_out = 0

        # Initialise the TVE, the main part of this network
        self.td = TransformerDecoder(**td_config, ctxt_dim=self.ctxt_out)
        self.model_dim = self.td.model_dim

        # Initialise all embedding networks
        self.node_embd = DenseNetwork(
            inpt_dim=self.inpt_dim,
            outp_dim=self.model_dim,
            ctxt_dim=self.ctxt_out,
            **node_embd_config,
        )
        self.outp_embd = DenseNetwork(
            inpt_dim=self.model_dim,
            outp_dim=self.outp_dim,
            ctxt_dim=self.ctxt_out,
            **outp_embd_config,
        )

        # Initialise the edge embedding network (optional)
        if self.edge_dim:
            self.edge_embd = DenseNetwork(
                inpt_dim=self.edge_dim,
                outp_dim=self.td.layers[0].self_attn.num_heads,
                ctxt_dim=self.ctxt_out,
                **edge_embd_config,
            )

    def forward(
        self,
        q_seq: T.Tensor,
        kv_seq: T.Tensor,
        q_mask: Optional[T.BoolTensor] = None,
        kv_mask: Optional[T.BoolTensor] = None,
        ctxt: T.Tensor | None = None,
        attn_bias: T.Tensor | None = None,
        attn_mask: Optional[T.BoolTensor] = None,
    ) -> T.Tensor:
        """Pass the input through all layers sequentially."""
        if self.ctxt_dim:
            ctxt = self.ctxt_emdb(ctxt)
        if self.edge_dim:
            attn_bias = self.edge_embd(attn_bias, ctxt)
        q_seq = self.node_embd(q_seq, ctxt)
        q_seq = self.td(
            q_seq,
            kv_seq,
            q_mask=q_mask,
            kv_mask=kv_mask,
            ctxt=ctxt,
            attn_bias=attn_bias,
            attn_mask=attn_mask,
        )
        q_seq = self.outp_embd(q_seq, ctxt)
        return q_seq


class CrossAttentionLiteEncoder(nn.Module):
    """A type of encoder which includes uses cross attention to pool into a
    global token which is then distributed back to the point cloud.

    This is a lite model as we dont include an MLP update for the global token.

    Sequence -> Squence

    It is non resizing, so model_dim must be used for inputs and outputs
    """

    def __init__(
        self,
        model_dim: int = 64,
        num_layers: int = 5,
        mha_config: Mapping | None = None,
        dense_config: Mapping | None = None,
        ctxt_dim: int = 0,
    ) -> None:
        """
        Args:
            model_dim: Feature size for input, output, and all intermediate sequences
            num_layers: Number of there and back cross attention layers
            mha_config: Keyword arguments for all multiheaded attention layers
            dense_config: Keyword arguments for the dense network in each layer
            ctxt_dim: Dimension of the context inputs
        """
        super().__init__()
        self.model_dim = model_dim
        self.num_layers = num_layers

        # Initialise the learnable perceiver tokens as random values
        self.class_token = nn.Parameter(T.randn((1, 1, model_dim)))

        # The cross attention layers going from our original sequence
        self.from_layers = nn.ModuleList(
            [
                MultiHeadedAttentionBlock(model_dim, **(mha_config or {}))
                for _ in range(num_layers)
            ]
        )

        # The cross attention layers going to our original sequence
        self.to_layers = nn.ModuleList(
            [
                TransformerCrossAttentionLayer(
                    model_dim, mha_config, dense_config, ctxt_dim
                )
                for _ in range(num_layers)
            ]
        )

    def forward(
        self,
        seq: T.Tensor,
        mask: Optional[T.BoolTensor] = None,
        ctxt: T.Tensor | None = None,
    ) -> Union[T.Tensor, tuple]:
        """Pass the input through all layers sequentially."""

        # Make sure the class token is expanded to batch size
        # Use shape not len as it is ONNX safe!
        class_token = self.class_token.expand(seq.shape[0], 1, self.model_dim)

        # Pass through the layers of there and back cross attention
        for from_layer, to_layer in zip(self.from_layers, self.to_layers):
            class_token = from_layer(class_token, seq, kv_mask=mask)
            class_token = silu(class_token)  # No MLP, just non-linearity
            seq = to_layer(seq, class_token, None, ctxt)
        return seq<|MERGE_RESOLUTION|>--- conflicted
+++ resolved
@@ -1297,18 +1297,10 @@
         inpt_dim: int,
         outp_dim: int,
         ctxt_dim: int = 0,
-<<<<<<< HEAD
-        use_lite: bool = False,
         cae_config: Mapping | None = None,
         node_embd_config: Mapping | None = None,
         outp_embd_config: Mapping | None = None,
         ctxt_embd_config: Mapping | None = None,
-=======
-        cae_config: Optional[Mapping] = None,
-        node_embd_config: Optional[Mapping] = None,
-        outp_embd_config: Optional[Mapping] = None,
-        ctxt_embd_config: Optional[Mapping] = None,
->>>>>>> f9b938d4
     ) -> None:
         """
         Args:
