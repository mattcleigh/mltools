--- conflicted
+++ resolved
@@ -35,10 +35,6 @@
     return x
 
 
-<<<<<<< HEAD
-def gaussian(x: T.Tensor, mu: T.Tensor, var: T.Tensor) -> T.Tensor:
-    return T.exp(-((x - mu) ** 2) / (2 * var))
-=======
 def logsumexp(x, do_max: bool = True):
     c = x.max() if do_max else x.min()
     return c + T.log(T.sum(T.exp(x - c)))
@@ -50,7 +46,6 @@
     diff /= -2 * var
     diff_min = T.max(diff, dim=1, keepdim=True).values
     return T.exp(diff - diff_min)
->>>>>>> 16ed0ff7
 
 
 def ideal_denoise(noisy_data, data, sigma):
