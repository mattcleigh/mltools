"""A collection of misculaneous functions usefull for the lighting/hydra template."""

import logging
import os
from pathlib import Path
from typing import Any, List, Sequence

import hydra
import rich
import rich.syntax
import rich.tree
import wandb
from omegaconf import DictConfig, OmegaConf
from pytorch_lightning import LightningModule, Trainer
from pytorch_lightning.utilities.rank_zero import rank_zero_only

log = logging.getLogger(__name__)


@rank_zero_only
def reload_original_config(
    path: str = ".",
    file_name: str = "full_config.yaml",
    set_ckpt_path: bool = True,
    ckpt_flag: str = "*last*",
    set_wandb_resume: bool = True,
) -> OmegaConf:
<<<<<<< HEAD
    """Replace the cfg with the one stored at the checkpoint location.

    Will also set the chkpt_dir to the latest version of the last or best checkpoint
=======
    """Returns the full Omegaconf of a run create at a particular path.

    Can also set the ckpt_path and setup WandB for resuming
>>>>>>> 98c2019e
    """

    # Load the original config found in the the file directorys
    orig_cfg = OmegaConf.load(Path(path, file_name))

    # Get the latest updated checkpoint with the prefix last or best
    if set_ckpt_path:
        orig_cfg.ckpt_path = str(
            sorted(
                Path(path).glob(f"checkpoints/{ckpt_flag}.ckpt"), key=os.path.getmtime
            )[-1]
        )

    # Set the wandb logger ID to allow resuming the same WandB job
    if set_wandb_resume:
        if hasattr(orig_cfg, "loggers"):
            if hasattr(orig_cfg.loggers, "wandb"):
                orig_cfg.loggers.wandb.resume = True

    return orig_cfg


@rank_zero_only
def print_config(
    cfg: DictConfig,
    print_order: Sequence[str] = (
        "datamodule",
        "model",
        "callbacks",
        "loggers",
        "trainer",
        "paths",
    ),
    resolve: bool = True,
) -> None:
    """Print the content of cfg using Rich library and its tree structure.

    Parameters
    ----------
        cfg:
            Configuration composed by Hydra.
        print_order:
            Determines in what order config components are printed.
        resolve:
            Whether to resolve reference fields of DictConfig.
        save_to_file:
            Whether to export config to the hydra output folder.
    """

    style = "dim"
    tree = rich.tree.Tree("CONFIG", style=style, guide_style=style)

    queue = []

    # add fields from `print_order` to queue
    for field in print_order:
        queue.append(field) if field in cfg else log.warning(
            f"Field '{field}' not found in config. Skipping '{field}' printing..."
        )

    # add all the other fields to queue (not specified in `print_order`)
    for field in cfg:
        if field not in queue:
            queue.insert(0, field)

    # generate config tree from queue
    for field in queue:
        branch = tree.add(field, style=style, guide_style=style)

        config_group = cfg[field]
        if isinstance(config_group, DictConfig):
            branch_content = OmegaConf.to_yaml(config_group, resolve=resolve)
        else:
            branch_content = str(config_group)

        branch.add(rich.syntax.Syntax(branch_content, "yaml"))

    # print config tree
    rich.print(tree)


def save_config(cfg: OmegaConf) -> None:
    """Save the config to the output directory.

    This is necc ontop of hydra's default conf.yaml as it will resolve the entries
    allowing one to resume jobs identically with elements such as ${now:%H-%M-%S}.

    Furthermore, hydra does not allow resuming a previous job from the same dir. The
    work around is reload_original_config but that will fail as hydra overwites the
    default config.yaml file on startup, so this backup is needed for resuming.
    """

    # In order to be able to resume the wandb logger session, save the run id
    if hasattr(cfg, "loggers"):
        if hasattr(cfg.loggers, "wandb"):
            if wandb.run is not None:
                cfg.loggers.wandb.id = wandb.run.id

    # save config tree to file
    OmegaConf.save(cfg, Path(cfg.paths.full_path, "full_config.yaml"), resolve=True)


@rank_zero_only
def log_hyperparameters(
    cfg: DictConfig, model: LightningModule, trainer: Trainer
) -> None:
    """Pass the config dict to the trainer's logger.

    Also calculates and logs the number of parameters
    """

    # Convert the config object to a hyperparameter dict
    hparams = OmegaConf.to_container(cfg, resolve=True)

    # calculate the number of trainable parameters in the model and add it
    hparams["model/params/total"] = sum(p.numel() for p in model.parameters())
    hparams["model/params/trainable"] = sum(
        p.numel() for p in model.parameters() if p.requires_grad
    )
    hparams["model/params/non_trainable"] = sum(
        p.numel() for p in model.parameters() if not p.requires_grad
    )

    trainer.logger.log_hyperparams(hparams)


def instantiate_collection(cfg_coll: DictConfig) -> List[Any]:
    """Use hydra to instantiate a collection of classes and return a list."""
    objs = []

    if not cfg_coll:
        log.warning("List of configs is empty")
        return objs

    if not isinstance(cfg_coll, DictConfig):
        raise TypeError("List of configs must be a DictConfig!")

    for _, cb_conf in cfg_coll.items():
        if isinstance(cb_conf, DictConfig) and "_target_" in cb_conf:
            log.info(f"Instantiating <{cb_conf._target_}>")
            objs.append(hydra.utils.instantiate(cb_conf))

    return objs<|MERGE_RESOLUTION|>--- conflicted
+++ resolved
@@ -25,15 +25,9 @@
     ckpt_flag: str = "*last*",
     set_wandb_resume: bool = True,
 ) -> OmegaConf:
-<<<<<<< HEAD
     """Replace the cfg with the one stored at the checkpoint location.
 
     Will also set the chkpt_dir to the latest version of the last or best checkpoint
-=======
-    """Returns the full Omegaconf of a run create at a particular path.
-
-    Can also set the ckpt_path and setup WandB for resuming
->>>>>>> 98c2019e
     """
 
     # Load the original config found in the the file directorys
