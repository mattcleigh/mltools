"""Collection of pytorch modules that make up the common networks."""

import math
from typing import Union

import torch as T
import torch.nn as nn
import torch.nn.functional as F
from torch.autograd import Function

from .bayesian import BayesianLinear
from .torch_utils import get_act, get_nrm, masked_pool, smart_cat


class MLPBlock(nn.Module):
    """A simple MLP block that makes up a dense network.

    Made up of several layers containing:
    - linear map
    - activation function [Optional]
    - layer normalisation [Optional]
    - dropout [Optional]

    Only the input of the block is concatentated with context information.
    For residual blocks, the input is added to the output of the final layer.
    """

    def __init__(
        self,
        inpt_dim: int,
        outp_dim: int,
        ctxt_dim: int = 0,
        n_layers: int = 1,
        act: str = "lrlu",
        nrm: str = "none",
        drp: float = 0,
        do_res: bool = False,
        do_bayesian: bool = False,
        init_zeros: bool = False,
        use_bias: bool = True,
    ) -> None:
        """Init method for MLPBlock.

        Parameters
        ----------
        inpt_dim : int
            The number of features for the input layer
        outp_dim : int
            The number of output features
        ctxt_dim : int, optional
            The number of contextual features to concat to the inputs, by default 0
        n_layers : int, optional
            The number of transform layers in this block, by default 1
        act : str, optional
            A string indicating the name of the activation function, by default "lrlu"
        nrm : str, optional
            A string indicating the name of the normalisation, by default "none"
        drp : float, optional
            The dropout probability, 0 implies no dropout, by default 0
        do_res : bool, optional
            Add to previous output, only if dim does not change, by default 0
        do_bayesian : bool, optional
            If to fill the block with bayesian linear layers, by default False
        init_zeros : bool, optional
            If the final layer weights and bias values are set to zero
            Does not apply to bayesian layers
        use_bias: bool, optional
            If the linear layers use bias terms
        """
        super().__init__()

        # Save the input and output dimensions of the module
        self.inpt_dim = inpt_dim
        self.outp_dim = outp_dim
        self.ctxt_dim = ctxt_dim

        # If this layer includes an additive residual connection
        self.do_res = do_res and (inpt_dim == outp_dim)

        # Initialise the block layers as a module list
        self.block = nn.ModuleList()
        for n in range(n_layers):
            # Increase the input dimension of the first layer to include context
            lyr_in = inpt_dim + ctxt_dim if n == 0 else outp_dim

            # Linear transform, activation, normalisation, dropout
            self.block.append(
                BayesianLinear(lyr_in, outp_dim)
                if do_bayesian
                else nn.Linear(lyr_in, outp_dim, bias=use_bias)
            )

            # Initialise the final layer with zeros
<<<<<<< HEAD
            with_zeros = init_zeros and n == n_layers - 1 and not do_bayesian
            if with_zeros:
=======
            layer_with_zeros = init_zeros and n == n_layers - 1 and not do_bayesian
            if layer_with_zeros:
>>>>>>> 8f9181ae
                self.block[-1].weight.data.fill_(0)
                if use_bias:
                    self.block[-1].bias.data.fill_(0)

            # Add the activation layer
            if act != "none":
                self.block.append(get_act(act))
<<<<<<< HEAD
            if nrm != "none" and not with_zeros:  # Dont norm after just using zeros
=======

            # Add the normalisation layer. Not when adding zero weights for residual!
            if nrm != "none" and not layer_with_zeros:
>>>>>>> 8f9181ae
                self.block.append(get_nrm(nrm, outp_dim))

            # Add the dropout layer
            if drp > 0:
                self.block.append(nn.Dropout(drp))

    def forward(self, inpt: T.Tensor, ctxt: T.Tensor | None = None) -> T.Tensor:
        """
        args:
            tensor: Pytorch tensor to pass through the network
            ctxt: The conditioning tensor, can be ignored
        """

        # Concatenate the context information to the input of the block
        if self.ctxt_dim and ctxt is None:
            raise ValueError(
                "Was expecting contextual information but none has been provided!"
            )
        temp = T.cat([inpt, ctxt], dim=-1) if self.ctxt_dim else inpt

        # Pass through each transform in the block
        for layer in self.block:
            temp = layer(temp)

        # Add the original inputs again for the residual connection
        if self.do_res:
            temp = temp + inpt

        return temp

    def __repr__(self) -> str:
        """Generate a one line string summing up the components of the block."""
        string = str(self.inpt_dim)
        if self.ctxt_dim:
            string += f"({self.ctxt_dim})"
        string += "->"
        string += "->".join([str(b).split("(", 1)[0] for b in self.block])
        string += "->" + str(self.outp_dim)
        if self.do_res:
            string += "(add)"
        return string


class DenseNetwork(nn.Module):
    """A dense neural network made from a series of consecutive MLP blocks.

    Supports context injection layers.
    """

    def __init__(
        self,
        inpt_dim: int,
        outp_dim: int = 0,
        ctxt_dim: int = 0,
        hddn_dim: Union[int, list] = 32,
        num_blocks: int = 1,
        n_lyr_pbk: int = 1,
        act_h: str = "lrlu",
        act_o: str = "none",
        do_out: bool = True,
        nrm: str = "none",
        drp: float = 0,
        drp_on_output: bool = False,
        nrm_on_output: bool = False,
        do_res: bool = False,
        ctxt_in_inpt: bool = True,
        ctxt_in_hddn: bool = False,
        ctxt_in_out: bool = False,
        do_bayesian: bool = False,
        inpt_init_zeros: bool = False,
        hddn_init_zeros: bool = False,
        output_init_zeros: bool = False,
        use_bias: bool = True,
    ) -> None:
        """Initialise the DenseNetwork.

        Parameters
        ----------
        inpt_dim : int
            The number of input neurons
        outp_dim : int, optional
            The number of output neurons. If none it will take from inpt or hddn,
            by default 0
        ctxt_dim : int, optional
            The number of context features. The context feature use is determined by
            ctxt_type, by default 0
        hddn_dim : Union[int, list], optional
            The width of each hidden block. If a list it overides depth, by default 32
        num_blocks : int, optional
            The number of hidden blocks, can be overwritten by hddn_dim, by default 1
        n_lyr_pbk : int, optional
            The number of transform layers per hidden block, by default 1
        act_h : str, optional
            The name of the activation function to apply in the hidden blocks,
            by default "lrlu"
        act_o : str, optional
            The name of the activation function to apply to the outputs,
            by default "none"
        do_out : bool, optional
            If the network has a dedicated output block, by default True
        nrm : str, optional
            Type of normalisation (layer or batch) in each hidden block, by default "none"
        drp : float, optional
            Dropout probability for hidden layers (0 means no dropout), by default 0
        do_res : bool, optional
            Use resisdual-connections between hidden blocks (only if same size),
            by default False
        ctxt_in_inpt : bool, optional
            Include the ctxt tensor in the input block, by default True
        ctxt_in_hddn : bool, optional
            Include the ctxt tensor in the hddn blocks, by default False
        ctxt_in_out : bool, optional
            Include the ctxt tensor in the output blocks, by default False
        do_bayesian : bool, optional
            Create the network with bayesian linear layers, by default False
        hddn_init_zeros : bool, optional
            Initialise the final hidden layer weights as zeros. Good for resnet.
        output_init_zeros : bool, optional
            Initialise the output layer weights as zeros
        use_bias: bool, optional
            If the linear layers use a bias terms

        Raises
        ------
        ValueError
            If the network was given a context input but both ctxt_in_inpt and
            ctxt_in_all were False
        """
        super().__init__()

        # Check that the context is used somewhere
        if ctxt_dim:
            if not ctxt_in_inpt and not ctxt_in_hddn and not ctxt_in_out:
                raise ValueError("Network has context inputs but nowhere to use them!")

        # We store the input, hddn (list), output, and ctxt dims to query them later
        self.inpt_dim = inpt_dim
        if not isinstance(hddn_dim, int):
            self.hddn_dim = hddn_dim
        else:
            self.hddn_dim = num_blocks * [hddn_dim]
        self.outp_dim = outp_dim or inpt_dim if do_out else self.hddn_dim[-1]
        self.num_blocks = len(self.hddn_dim)
        self.ctxt_dim = ctxt_dim
        self.do_out = do_out

        # Necc for this module to work with the nflows package
        self.hidden_features = self.hddn_dim[-1]

        # Input MLP block
        self.input_block = MLPBlock(
            inpt_dim=self.inpt_dim,
            outp_dim=self.hddn_dim[0],
            ctxt_dim=self.ctxt_dim if ctxt_in_inpt else 0,
            act=act_h,
            nrm=nrm,
            drp=drp,
            do_bayesian=do_bayesian,
            use_bias=use_bias,
        )

        # All hidden blocks as a single module list
        self.hidden_blocks = []
        if self.num_blocks > 1:
            self.hidden_blocks = nn.ModuleList()
            for h_1, h_2 in zip(self.hddn_dim[:-1], self.hddn_dim[1:]):
                self.hidden_blocks.append(
                    MLPBlock(
                        inpt_dim=h_1,
                        outp_dim=h_2,
                        ctxt_dim=self.ctxt_dim if ctxt_in_hddn else 0,
                        n_layers=n_lyr_pbk,
                        act=act_h,
                        nrm=nrm,
                        drp=drp,
                        do_res=do_res,
                        do_bayesian=do_bayesian,
                        use_bias=use_bias,
                        init_zeros=hddn_init_zeros,
                    )
                )

        # Output block
        if do_out:
            self.output_block = MLPBlock(
                inpt_dim=self.hddn_dim[-1],
                outp_dim=self.outp_dim,
                ctxt_dim=self.ctxt_dim if ctxt_in_out else 0,
                act=act_o,
                do_bayesian=do_bayesian,
                init_zeros=output_init_zeros,
                nrm=nrm if nrm_on_output else "none",
                drp=drp if drp_on_output else 0,
                use_bias=use_bias,
            )

    def forward(self, inputs: T.Tensor, ctxt: T.Tensor | None = None) -> T.Tensor:
        """Pass through all layers of the dense network."""

        # Reshape the context if it is available. Equivalent to performing
        # multiple ctxt.unsqueeze(1) until the dim matches the input.
        # Batch dimension is kept the same.
        if ctxt is not None:
            dim_diff = inputs.dim() - ctxt.dim()
            if dim_diff > 0:
                ctxt = ctxt.view(ctxt.shape[0], *dim_diff * (1,), *ctxt.shape[1:])
                ctxt = ctxt.expand(*inputs.shape[:-1], -1)

        # Pass through the input block
        inputs = self.input_block(inputs, ctxt)

        # Pass through each hidden block
        for h_block in self.hidden_blocks:  # Context tensor will only be used if
            inputs = h_block(inputs, ctxt)  # block was initialised with a ctxt dim

        # Pass through the output block
        if self.do_out:
            inputs = self.output_block(inputs)

        return inputs

    def __repr__(self):
        string = ""
        string += "\n  (inp): " + repr(self.input_block) + "\n"
        for i, h_block in enumerate(self.hidden_blocks):
            string += f"  (h-{i+1}): " + repr(h_block) + "\n"
        if self.do_out:
            string += "  (out): " + repr(self.output_block)
        return string

    def one_line_string(self):
        """Return a one line string that sums up the network structure."""
        string = str(self.inpt_dim)
        if self.ctxt_dim:
            string += f"({self.ctxt_dim})"
        string += ">"
        string += str(self.input_block.outp_dim) + ">"
        if self.num_blocks > 1:
            string += ">".join(
                [
                    str(layer.out_features)
                    for hidden in self.hidden_blocks
                    for layer in hidden.block
                    if isinstance(layer, nn.Linear)
                ]
            )
            string += ">"
        if self.do_out:
            string += str(self.outp_dim)
        return string


class DeepSet(nn.Module):
    """A deep set network that can provide attention pooling."""

    def __init__(
        self,
        inpt_dim: int,
        outp_dim: int,
        ctxt_dim: int = 0,
        pool_type: str = "mean",
        attn_type: str = "mean",
        feat_net_kwargs=None,
        attn_net_kwargs=None,
        post_net_kwargs=None,
    ) -> None:
        """
        args:
            inpt_dim: The number of input features
            outp_dim: The number of desired output featues
        kwargs:
            ctxt_dim: Dimension of the context information for all networks
            pool_type: The type of set pooling applied; mean, sum, max or attn
            attn_type: The type of attention; mean, sum, raw
            feat_net_kwargs: Keyword arguments for the feature network
            attn_net_kwargs: Keyword arguments for the attention network
            post_net_kwargs: Keyword arguments for the post network
        """
        super().__init__()

        # Dict default arguments
        feat_net_kwargs = feat_net_kwargs or {}
        attn_net_kwargs = attn_net_kwargs or {}
        post_net_kwargs = post_net_kwargs or {}

        # For the attention network the default output must be set to 1
        # The dense network default output is the same as the input
        if "outp_dim" not in attn_net_kwargs:
            attn_net_kwargs["outp_dim"] = 1

        # Save the class attributes
        self.inpt_dim = inpt_dim
        self.outp_dim = outp_dim
        self.ctxt_dim = ctxt_dim
        self.pool_type = pool_type
        self.attn_type = attn_type

        # Create the feature extraction network
        self.feat_net = DenseNetwork(
            self.inpt_dim, ctxt_dim=self.ctxt_dim, **feat_net_kwargs
        )

        # For an attention deepset
        if self.pool_type == "attn":
            # Create the attention network
            self.attn_net = DenseNetwork(
                self.inpt_dim, ctxt_dim=self.ctxt_dim, **attn_net_kwargs
            )

            # Check that the dimension of each head makes internal sense
            self.n_heads = self.attn_net.outp_dim
            assert self.feat_net.outp_dim % self.n_heads == 0
            self.head_dim = self.feat_net.outp_dim // self.n_heads

        # Create the post network to update the pooled features of the set
        self.post_net = DenseNetwork(
            self.feat_net.outp_dim, outp_dim, ctxt_dim=self.ctxt_dim, **post_net_kwargs
        )

    def forward(
        self,
        inpt: T.tensor,
        mask: T.BoolTensor,
        ctxt: Union[T.Tensor, list] | None = None,
    ):
        """Forward pass for deep set."""

        # Combine the context information if it is a list
        if isinstance(ctxt, list):
            ctxt = smart_cat(ctxt)

        # Pass the values through the feature network
        feat_outs = self.feat_net(inpt, ctxt)

        # For attention
        if self.pool_type == "attn":
            attn_outs = self.attn_net(inpt, ctxt)

            # Change the attention weights of the padded elements
            attn_outs[~mask] = 0 if self.attn_type == "raw" else -T.inf

            # Apply either a softmax for weighted mean or softplus for weighted sum
            if self.attn_type == "mean":
                attn_outs = F.softmax(attn_outs, dim=-2)
            elif self.attn_type == "sum":
                attn_outs = F.softplus(attn_outs)

            # Kill the nans introduced by the empty sets
            attn_outs = T.nan_to_num(attn_outs, 0)
            # attn_outs[~mask] = 0

            # Broadcast the attention to get the multiple poolings and sum
            attn_outs = (
                attn_outs.unsqueeze(-1).expand(-1, -1, -1, self.head_dim).flatten(2)
            )
            feat_outs = (feat_outs * attn_outs).sum(dim=-2)

        # For the other types of pooling use the masked pool method
        else:
            feat_outs = masked_pool(self.pool_type, feat_outs, mask)

        # Pass the pooled information through post network and return
        return self.post_net(feat_outs, ctxt)


class GRF(Function):
    """A gradient reversal function.

    - The forward pass is the identity function
    - The backward pass multiplies the upstream gradients by -1
    """

    @staticmethod
    def forward(ctx, inpt, alpha):
        """Pass inputs without chaning them."""
        ctx.alpha = alpha
        return inpt.clone()

    @staticmethod
    def backward(ctx, grads):
        """Inverse the gradients."""
        alpha = ctx.alpha
        neg_grads = -alpha * grads
        return neg_grads, None


class GRL(nn.Module):
    """A gradient reversal layer.

    This layer has no parameters, and simply reverses the gradient in the backward pass.
    """

    def __init__(self, alpha=1.0):
        super().__init__()
        self.alpha = T.tensor(alpha, requires_grad=False)

    def forward(self, inpt):
        """Pass to the GRF."""
        return GRF.apply(inpt, self.alpha)


class IterativeNormLayer(nn.Module):
    """A basic normalisation layer so it can be part of the model.

    Tracks the runnning mean and variances of an input vector over the batch dimension.
    Must always be passed batched data!
    Any additional dimension to calculate the stats must be provided as extra_dims.

    For example: Providing an image with inpt_dim = channels, width, height
    Will result in an operation with independant stats per pixel, per channel
    If instead you want the mean and shift only for each channel you will have to give
    extra_dims = (1, 2) or (-2, -1)
    This will tell the layer to average out the width and height dimensions

    Note! If a mask is provided in the forward pass, then this must be
    the dimension to apply over the masked inputs! For example: Graph
    nodes are usually batch x n_nodes x features so to average out the n_nodes
    one would typically give extra_dims as (0,). But nodes
    are always passed with the mask which flattens it to batch x features.
    Batch dimension is done automatically, so we dont pass any extra_dims!!!
    """

    def __init__(
        self,
        inpt_dim: Union[T.Tensor, tuple, int],
        means: T.Tensor | None = None,
        vars: T.Tensor | None = None,
        n: int = 0,
        max_n: int = 1_00_000,
        extra_dims: Union[tuple, int] = (),
        track_grad_forward: bool = False,
        track_grad_reverse: bool = False,
        ema_sync: float = 0.0,
    ) -> None:
        """Init method for Normalisatiion module.

        Parameters
        ----------
        inpt_dim : int
            Shape of the input tensor (non batched), required for reloading.
        means : float, optional
            Calculated means for the mapping. Defaults to None.
        vars : float, optional
            Calculated variances for the mapping. Defaults to None.
        n : int, optional
            Number of samples used to make the mapping. Defaults to None.
        max_n : int
            Maximum number of iterations before the means and vars are frozen.
        extra_dims : int
            The extra dimension(s) over which to calculate the stats.
            Dimensions must be expressed for non-batched data!
            Will always calculate over the batch dimension!
        track_grad_forward : bool
            If the gradients should be tracked for this operation.
        track_grad_reverse : bool
            If the gradients should be tracked for this operation.
        ema_sync : bool
            If we should use an exponential moving average.
        """
        super().__init__()

        # If the layer does exponential moving average
        self.ema_sync = ema_sync
        self.do_ema = ema_sync > 0

        # Fail if only one of means or vars is provided
        if (means is None) ^ (vars is None):  # XOR
            raise ValueError(
                """Only one of 'means' and 'vars' is defined. Either both or
                neither must be defined"""
            )

        # Allow interger inpt_dim and n arguments
        if isinstance(inpt_dim, int):
            inpt_dim = (inpt_dim,)
        if isinstance(n, int):
            n = T.tensor(n)

        # The dimensions over which to apply the normalisation, make positive!
        if isinstance(extra_dims, int):  # Ensure it is a list
            extra_dims = [extra_dims]
        else:
            extra_dims = list(extra_dims)
        if any([abs(e) > len(inpt_dim) for e in extra_dims]):  # Check size
            raise ValueError("extra_dims argument lists dimensions outside input range")
        for d in range(len(extra_dims)):
            if extra_dims[d] < 0:  # make positive
                extra_dims[d] = len(inpt_dim) + extra_dims[d]
            extra_dims[d] += 1  # Add one because we are inserting a batch dimension
        self.extra_dims = extra_dims

        # Calculate the input and output shapes
        self.max_n = max_n
        self.inpt_dim = list(inpt_dim)
        self.stat_dim = [1] + list(inpt_dim)  # Add batch dimension
        for d in range(len(self.stat_dim)):
            if d in self.extra_dims:
                self.stat_dim[d] = 1

        # Buffers are needed for saving/loading the layer
        self.register_buffer(
            "means",
            T.zeros(self.stat_dim, dtype=T.float32)
            if means is None
            else T.as_tensor(means, dtype=T.float32),
        )
        self.register_buffer(
            "vars",
            T.ones(self.stat_dim, dtype=T.float32)
            if vars is None
            else T.as_tensor(vars, dtype=T.float32),
        )
        self.register_buffer("n", n)

        # For the welford algorithm it is useful to have another variable m2
        self.register_buffer(
            "m2",
            T.ones(self.stat_dim, dtype=T.float32)
            if vars is None
            else T.as_tensor(vars, dtype=T.float32),
        )

        # If the means are set here then the model is "frozen" and never updated
        self.register_buffer(
            "frozen",
            T.as_tensor(
                (means is not None and vars is not None) or self.n > self.max_n
            ),
        )

        # Gradient tracking options
        self.track_grad_forward = track_grad_forward
        self.track_grad_reverse = track_grad_reverse

    def __repr__(self):
        return f"IterativeNormLayer({list(self.means.shape)})"

    def __str__(self) -> str:
        return f"IterativeNormLayer(m={self.means.squeeze()}, v={self.vars.squeeze()})"

    def _mask(self, inpt: T.Tensor, mask: T.BoolTensor | None = None) -> T.Tensor:
        if mask is None:
            return inpt
        return inpt[mask]

    def _unmask(
        self, inpt: T.Tensor, output: T.Tensor, mask: T.BoolTensor | None = None
    ) -> T.Tensor:
        if mask is None:
            return output
        masked_out = inpt.clone()  # prevents inplace operation, bad for autograd
        masked_out[mask] = output.type(masked_out.dtype)
        return masked_out

    def _check_attributes(self) -> None:
        if self.means is None or self.vars is None:
            raise ValueError(
                "Stats have not been initialised and fit() has not been run!"
            )

    def fit(
        self, inpt: T.Tensor, mask: T.BoolTensor | None = None, freeze: bool = True
    ) -> None:
        """Set the stats given a population of data."""
        inpt = self._mask(inpt, mask)
        self.vars, self.means = T.var_mean(
            inpt, dim=(0, *self.extra_dims), keepdim=True
        )
        self.n = T.tensor(len(inpt), device=self.means.device)
        self.m2 = self.vars * self.n
        if freeze:
            self.frozen.fill_(True)

    def forward(self, inpt: T.Tensor, mask: T.BoolTensor | None = None) -> T.Tensor:
        """Apply standardisation to a batch of inputs.

        Uses the inputs to update the running stats if in training mode.
        """

        # Save and check the gradient tracking options
        grad_setting = T.is_grad_enabled()
        T.set_grad_enabled(self.track_grad_forward)

        # Mask the inputs and update the stats
        sel_inpt = self._mask(inpt, mask)

        # Only update if in training mode
        if self.training:
            self.update(sel_inpt)

        # Apply the mapping
        normed_inpt = (sel_inpt - self.means) / (self.vars.sqrt() + 1e-8)

        # Undo the masking
        normed_inpt = self._unmask(inpt, normed_inpt, mask)

        # Revert the gradient setting
        T.set_grad_enabled(grad_setting)

        return normed_inpt

    def reverse(self, inpt: T.Tensor, mask: T.BoolTensor | None = None) -> T.Tensor:
        """Unnormalises the inputs given the recorded stats."""

        # Save and check the gradient tracking options
        grad_setting = T.is_grad_enabled()
        T.set_grad_enabled(self.track_grad_reverse)

        # Mask, revert the inputs, unmask
        sel_inpt = self._mask(inpt, mask)
        unnormed_inpt = sel_inpt * self.vars.sqrt() + self.means
        unnormed_inpt = self._unmask(inpt, unnormed_inpt, mask)

        # Revert the gradient setting
        T.set_grad_enabled(grad_setting)

        return unnormed_inpt

    def update(self, inpt: T.Tensor) -> None:
        """Update the running stats using a batch of data."""

        # Freeze the model if we already exceed the requested stats
        T.fill_(self.frozen, self.n >= self.max_n)
        if self.frozen:
            return

        # For first iteration, just run the fit on the batch
        if self.n == 0:
            self.fit(inpt, freeze=False)
            return

        # Otherwise update the statistics
        if self.do_ema:
            self._apply_ema_update(inpt)
        else:
            self._apply_welford_update(inpt)

    @T.no_grad()
    def _apply_ema_update(self, inpt: T.Tensor) -> None:
        """Use an exponential moving average to update the means and vars."""
        self.n += len(inpt)
        nm = inpt.mean(dim=(0, *self.extra_dims), keepdim=True)
        self.means = self.ema_sync * self.means + (1 - self.ema_sync) * nm
        nv = (inpt - self.means).square().mean((0, *self.extra_dims), keepdim=True)
        self.vars = self.ema_sync * self.vars + (1 - self.ema_sync) * nv

    @T.no_grad()
    def _apply_welford_update(self, inpt: T.Tensor) -> None:
        """Use an the welford algorithm to update the means and vars."""
        m = len(inpt)
        d = inpt - self.means
        self.n += m
        self.means += (d / self.n).mean(dim=(0, *self.extra_dims), keepdim=True) * m
        d2 = inpt - self.means
        self.m2 += (d * d2).mean(dim=(0, *self.extra_dims), keepdim=True) * m
        self.vars = self.m2 / self.n


class CosineEncodingLayer(nn.Module):
    """Module for applying cosine encoding with increasing frequencies."""

    def __init__(
        self,
        *,
        inpt_dim: int,
        encoding_dim: int,
        scheme: str = "exp",
        min_value: float | list | T.Tensor = 0.0,
        max_value: float | list | T.Tensor = 1.0,
        do_sin: bool = False,
    ) -> None:
        """
        Parameters
        ----------
        inpt_dim : int
            The dimension of the input tensor.
        encoding_dim : int
            The dimension of the encoding tensor.
        scheme : str, optional
            The frequency scaling scheme to use. Options are "exponential" or "linear".
            Default is "exponential".
        min_value : float | list | T.Tensor, optional
            The minimum value for the input tensor. Default is 0.0.
        max_value : float | list | T.Tensor, optional
            The maximum value for the input tensor. Default is 1.0.
        do_sin : bool, optional
            If True, applies both sine and cosine transformations to the input tensor.
            Default is False.

        Raises
        ------
        ValueError
            If an unrecognised frequency scaling scheme is provided.
        """
        super().__init__()

        # Check that the output dim is compatible with cos/sin
        if do_sin:
            assert encoding_dim % 2 == 0

        # Attributes
        self.scheme = scheme
        self.do_sin = do_sin
        self.inpt_dim = inpt_dim
        self.encoding_dim = encoding_dim
        self.outp_dim = encoding_dim * inpt_dim

        # Convert the min and max to tensors
        if not isinstance(min_value, T.Tensor):
            min_value = T.tensor(min_value)
        if not isinstance(max_value, T.Tensor):
            max_value = T.tensor(max_value)

        # Store the min and max values as buffers
        self.register_buffer("min_value", min_value)
        self.register_buffer("max_value", max_value)

        # Create the frequencies to use
        freq_dim = encoding_dim // 2 if do_sin else encoding_dim
        freqs = T.arange(freq_dim).float().unsqueeze(-1)
        if scheme in ["exp", "exponential"]:
            freqs = T.exp(freqs)
        elif scheme == "pow":
            freqs = 2**freqs
        elif scheme == "linear":
            freqs = freqs + 1
        else:
            raise ValueError(f"Unrecognised frequency scaling: {scheme}")
        self.register_buffer("freqs", freqs)

    def _check_bounds(self, x: T.Tensor) -> None:
        """Throw a warning if the input to the layer will yeild degenerate outputs."""

        # Check to see if the inputs are within the bounds
        if T.any(x > (self.max_value + 1e-4)):
            print("Warning! Passing values to CosineEncodingLayer encoding above max!")
        if T.any(x < (self.min_value - 1e-4)):
            print("Warning! Passing values to CosineEncodingLayer encoding below min!")

    def forward(self, x: T.Tensor) -> T.Tensor:
        """Encode the final dimension of x with sines and cosines."""
        self._check_bounds(x)

        # Check if an unsqueeze is necc
        if x.shape[-1] != self.inpt_dim:
            if self.inpt_dim == 1:
                x = x.unsqueeze(-1)
            else:
                raise ValueError(
                    f"Incompatible shapes for encoding: {x.shape[-1]}, {self.inpt_dim}"
                )

        # Scale the inputs between 0 and pi
        x = (x - self.min_value) * math.pi / (self.max_value - self.min_value)

        # Apply with the frequencies which broadcasts all inputs
        x = (x.unsqueeze(-2) * self.freqs).flatten(start_dim=-2)

        # Return either the sin/cosine transformations
        if self.do_sin:
            return T.cat([x.cos(), x.sin()], dim=-1)
        return x.cos()

    def __str__(self) -> str:
        return self.__repr__()

    def __repr__(self) -> str:
        return f"CosineEncodingLayer({self.inpt_dim}, {self.encoding_dim})"<|MERGE_RESOLUTION|>--- conflicted
+++ resolved
@@ -91,13 +91,8 @@
             )
 
             # Initialise the final layer with zeros
-<<<<<<< HEAD
             with_zeros = init_zeros and n == n_layers - 1 and not do_bayesian
             if with_zeros:
-=======
-            layer_with_zeros = init_zeros and n == n_layers - 1 and not do_bayesian
-            if layer_with_zeros:
->>>>>>> 8f9181ae
                 self.block[-1].weight.data.fill_(0)
                 if use_bias:
                     self.block[-1].bias.data.fill_(0)
@@ -105,13 +100,7 @@
             # Add the activation layer
             if act != "none":
                 self.block.append(get_act(act))
-<<<<<<< HEAD
             if nrm != "none" and not with_zeros:  # Dont norm after just using zeros
-=======
-
-            # Add the normalisation layer. Not when adding zero weights for residual!
-            if nrm != "none" and not layer_with_zeros:
->>>>>>> 8f9181ae
                 self.block.append(get_nrm(nrm, outp_dim))
 
             # Add the dropout layer
