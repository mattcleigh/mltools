--- conflicted
+++ resolved
@@ -830,15 +830,9 @@
         """Throw a warning if the input to the layer will yeild degenerate outputs."""
 
         # Check to see if the inputs are within the bounds
-<<<<<<< HEAD
         if T.any(x > (self.max_value + 1e-4)):
             print("Warning! Passing values to CosineEncodingLayer encoding above max!")
         if T.any(x < (self.min_value - 1e-4)):
-=======
-        if T.any(x > (self.max_value + 1e-8)):
-            print("Warning! Passing values to CosineEncodingLayer encoding above max!")
-        if T.any(x < (self.min_value - 1e-8)):
->>>>>>> 9bbd718a
             print("Warning! Passing values to CosineEncodingLayer encoding below min!")
 
     def forward(self, x: T.Tensor) -> T.Tensor:
