"""
General mix of utility functions
"""

from functools import reduce
import operator
import json
import yaml
import argparse
from pathlib import Path
from typing import Any, Union, Tuple
import numpy as np

from pickle import load, dump

from sklearn.preprocessing import (
    RobustScaler,
    StandardScaler,
    PowerTransformer,
    QuantileTransformer,
)


<<<<<<< HEAD
=======
def get_standard_configs(
    def_train: str = "config/data.yaml",
    def_netw: str = "config/netw.yaml",
    def_data: str = "config/train.yaml",
) -> Tuple[dict, dict, dict]:
    """Loads, modifies, and returns three configuration dictionaries using command
    line arguments for a basic training setup
    - For configuring the dataset, network and training scheme
    - One can set the names of the config files to load
    - One can then modify the returned dictionaries using additional arguments

    Any extra arguments can be manually added in each project
    args:
        def_train: Path to default train config file
        def_netw: Path to default netw config file
        def_data: Path to default data config file
    """
    print("Loading config files")

    parser = argparse.ArgumentParser()

    ## Config files
    parser.add_argument(
        "--data_config",
        type=str,
        default=def_train,
        help="Path to config file to use as a template for data preperation",
    )
    parser.add_argument(
        "--netw_config",
        type=str,
        default=def_netw,
        help="Path to config file to use as a template for network construction",
    )
    parser.add_argument(
        "--train_config",
        type=str,
        default=def_data,
        help="Path to config file to use as a template for training scheme",
    )

    ## Network base kwargs
    parser.add_argument(
        "--name", type=str, help="The name to use for saving the network"
    )
    parser.add_argument(
        "--save_dir", type=str, help="The directory to use for saving the network"
    )

    ## Learning scheme
    parser.add_argument(
        "--lr", type=float, help="Learning rate given to optimiser (max for cyclic)"
    )
    parser.add_argument(
        "--sched_name", type=float, help="Name of the learning rate scheduler"
    )
    parser.add_argument(
        "--b_size", type=int, help="Number of samples per training batch"
    )
    parser.add_argument(
        "--n_workers", type=int, help="Number of parellel threads to load the batches"
    )
    parser.add_argument(
        "--resume",
        type=str2bool,
        help="Resume the latest training checkpoint",
        nargs="?",
        const=True,
        default=False,
    )
    parser.add_argument(
        "--tqdm_quiet",
        type=str2bool,
        help="Silences the tqdm output for logging",
        nargs="?",
        const=True,
        default=False,
    )

    ## Load the arguments
    args, _ = parser.parse_known_args()

    ## Load previous configs if resuming, otherwise keep defaults
    if args.resume:
        args.data_conf = Path(args.save_dir, args.name, "config/data.yaml")
        args.net_conf = Path(args.save_dir, args.name, "config/netw.yaml")
        args.train_conf = Path(args.save_dir, args.name, "config/train.yaml")

    ## Load the config dictionaries
    data_conf, net_conf, train_conf = load_yaml_files(
        [args.data_config, args.netw_config, args.train_config]
    )

    ## Remove all yaml anchors
    print("- Removing yaml anchors")
    data_conf = remove_keys_starting_with(data_conf, "__")
    net_conf = remove_keys_starting_with(net_conf, "__")
    train_conf = remove_keys_starting_with(train_conf, "__")

    ## Some arguments are identified by the exact keys in each dict
    args_into_conf(args, train_conf, "b_size")
    args_into_conf(args, train_conf, "n_workers")
    if args.resume:
        args_into_conf(args, train_conf, "resume")
    if args.tqdm_quiet:
        args_into_conf(args, train_conf, "tqdm_quiet")

    ## Other arguments need more manual placement in the configuration dicts
    args_into_conf(args, net_conf, "name", "base_kwargs/name")
    args_into_conf(args, net_conf, "save_dir", "base_kwargs/save_dir")
    args_into_conf(args, train_conf, "sched_name", "sched_dict/name")
    args_into_conf(args, train_conf, "lr", "optim_dict/lr")

    return data_conf, net_conf, train_conf


>>>>>>> 444ada82
def standardise(data, means, stds):
    """Standardise data by using mean subraction and std division"""
    return (data - means) / (stds + 1e-8)


def unstandardise(data, means, stds):
    """Undo a standardisation operation by multiplying by std and adding mean"""
    return data * stds + means


def merge_dict(source: dict, update: dict) -> dict:
    """Merges two deep dictionaries recursively
    - Apply to small dictionaries please!
    args:
        source: The source dict, will be copied (not modified)
        update: Will be used to overwrite and append values to the source
    """
    ## Make a copy of the source dictionary
    merged = source.copy()

    ## Cycle through all of the keys in the update
    for key in update:

        ## If the key not in the source then add move on
        if key not in merged:
            merged[key] = update[key]
            continue

        ## Check type of variable
        dict_in_upt = isinstance(update[key], dict)
        dict_in_src = isinstance(source[key], dict)

        ## If neither are a dict, then simply replace the leaf variable
        if not dict_in_upt and not dict_in_src:
            merged[key] = update[key]

        ## If both are dicts, then implement recursion
        elif dict_in_upt and dict_in_src:
            merged[key] = merge_dict(source[key], update[key])

        ## Otherwise one is a dict and the other is a leaf, so fail!
        else:
            raise ValueError(
                f"Trying to merge dicts but {key} is a leaf node in one not other"
            )

    return merged


def print_dict(dic: dict, indent: int = 1) -> None:
    """Recursively print a dictionary using json

    args:
        dic: The dictionary
        indent: The spacing/indent to do for nested dicts
    """
    print(json.dumps(dic, indent=indent))


def get_from_dict(data_dict: dict, key_list: list) -> Any:
    """Returns a value from a nested dictionary using list of keys"""
    return reduce(operator.getitem, key_list, data_dict)


def set_in_dict(data_dict: dict, key_list: list, value: Any):
    """Sets a value in a nested dictionary using a list of keys"""
    get_from_dict(data_dict, key_list[:-1])[key_list[-1]] = value


def key_prefix(pref: str, dic: dict) -> dict:
    """Adds a prefix to each key in a dictionary"""
    return {f"{pref}{key}": val for key, val in dic.items()}


def key_change(dic: dict, old_key: str, new_key: str, new_value=None)->None:
    """Changes the key used in a dictionary inplace only if it exists"""

    ## If the original key is not present, nothing changes
    if old_key not in dic:
        return

    ## Use the old value and pop. Essentially a rename
    if new_value is None:
        dic[new_key] = dic.pop(old_key)

    ## Both a key change AND value change. Essentially a replacement
    else:
        dic[new_key] = new_value
        del dic[old_key]

def remove_keys_starting_with(dic: dict, match: str)->dict:
    """Removes all keys from the dictionary if they start with
    - Returns a copy of the dictionary
    """
    return {key:val for key, val in dic.items() if key[:len(match)] != match}


def interweave(arr_1: np.ndarray, arr_2: np.ndarray) -> np.ndarray:
    """Combine two arrays by alternating along the first dimension
    args:
        a: array to take even indices
        b: array to take odd indices
    returns:
        combined array
    """
    arr_comb = np.empty(
        (arr_1.shape[0] + arr_2.shape[0], *arr_1.shape[1:]), dtype=arr_1.dtype
    )
    arr_comb[0::2] = arr_1
    arr_comb[1::2] = arr_2
    return arr_comb


<<<<<<< HEAD
def sum_other_axes(array: np.ndarray, axis: int) -> np.ndarray:
    """Applies numpy sum to all axes except one in an array"""
    axes_for_sum = [i for i in range(len(array.shape))]
    axes_for_sum.pop(axis)
    return array.sum(axis=tuple(axes_for_sum))


def mid_points(array: np.ndarray) -> np.ndarray:
    """Return the midpoints of an array, one smaller"""
    return (array[1:] + array[:-1]) / 2


def undo_mid(array: np.ndarray) -> np.ndarray:
    """Undo the midpoints, trying to get the bin boundaries"""
    array = np.array(array)  ## Have to include this because of pandas
    half_bw = (array[1] - array[0]) / 2  ## Assumes constant bin widths
    array = np.insert(array + half_bw, 0, array[0] - half_bw)
    return array


def chunk_given_size(array: np.ndarray, size: int) -> np.ndarray:
    """Split an array using a given size, last one will be smaller"""
    return np.split(array, np.arange(size, len(array), size))
=======
def chunk_given_size(a, size):
    return np.split(a, np.arange(size, len(a), size))
>>>>>>> 444ada82


def str2bool(mystring: str) -> bool:
    """Convert a string object into a boolean"""
    if isinstance(mystring, bool):
        return mystring
    if mystring.lower() in ("yes", "true", "t", "y", "1"):
        return True
    if mystring.lower() in ("no", "false", "f", "n", "0"):
        return False
    else:
        raise argparse.ArgumentTypeError("Boolean value expected.")


def signed_angle_diff(angle1, angle2):
    """Calculate diff between two angles reduced to the interval of [-pi, pi]"""
    return (angle1 - angle2 + np.pi) % (2 * np.pi) - np.pi


def load_yaml_files(files: Union[list, tuple, str]) -> tuple:
    """Loads a list of files using yaml and returns a tuple of dictionaries"""

    ## If the input is not a list then it returns a dict
    if isinstance(files, (str, Path)):
        with open(files, encoding="utf-8") as f:
            return yaml.safe_load(f)

    opened = []

    ## Load each file using yaml
    for fnm in files:
        with open(fnm, encoding="utf-8") as f:
            opened.append(yaml.safe_load(f))

    return tuple(opened)


def save_yaml_files(
    path: str, file_names: Union[list, tuple], dicts: Union[list, tuple]
) -> None:
    """Saves a collection of yaml files in a folder
    - Makes the folder if it does not exist
    """

    ## If the input is not a list then one file is saved
    if isinstance(file_names, (str, Path)):
        with open(f"{path}/{file_names}.yaml", "w") as f:
            yaml.dump(dic, f, sort_keys=False)

    ## Make the folder
    Path(path).mkdir(parents=True, exist_ok=True)

    ## Save each file using yaml
    for f_nm, dic in zip(file_names, dicts):
        with open(f"{path}/{f_nm}.yaml", "w") as f:
            yaml.dump(dic, f, sort_keys=False)


def get_scaler(name: str):
    """Return a sklearn scaler object given a name"""
    if name == "standard":
        return StandardScaler()
    if name == "robust":
        return RobustScaler()
    if name == "power":
        return PowerTransformer()
    if name == "quantile":
        return QuantileTransformer(output_distribution="normal")
    raise ValueError(f"No sklearn scaler with name: {name}")


def args_into_conf(
    argp: object,
    conf: dict,
    inpt_name: str,
    dest_keychains: Union[list, str] = None,
) -> None:
    """Takes an input string and collects the attribute with that name from an object,
    then it places that value within a dictionary at certain locations defined by
    a list of destination keys chained together

    This function is specifically designed for placing commandline arguments collected
    via argparse into to certain locations within a configuration dictionary

    There are some notable behaviours:
    - The dictionary is updated INPLACE!
    - If the input is not found on the obj or it is None, then the dict is not updated
    - If the keychain is a list the value is placed in multiple locations in the dict
    - If the keychain is None, then the input is placed in the first layer of the conf
      using its name as the key

    args:
        argp: The object from which to retrive the attribute using input_name
        conf: The dictionary to be updated with this new value
        input_name: The name of the value to retrive from the argument object
        dest_keychains: A string or list of strings for desinations in the dict
        (The keychain should show breaks in keys using '/')
    """

    ## Exit if the input is not in the argp or if its value is None
    if not hasattr(argp, inpt_name) or getattr(argp, inpt_name) is None:
        return

    ## Get the value from the argparse
    val = getattr(argp, inpt_name)

    ## Do a simple replacement if the dest keychains is None
    if dest_keychains is None:
        conf[inpt_name] = val
        return

    ## For a complex keychain we use a list for consistancy
    if isinstance(dest_keychains, str):
        dest_keychains = [dest_keychains]

    ## Cycle through all of the destinations and place in the dictionary
    for dest in dest_keychains:
        set_in_dict(conf, dest.split("/"), val)<|MERGE_RESOLUTION|>--- conflicted
+++ resolved
@@ -21,8 +21,6 @@
 )
 
 
-<<<<<<< HEAD
-=======
 def get_standard_configs(
     def_train: str = "config/data.yaml",
     def_netw: str = "config/netw.yaml",
@@ -139,7 +137,6 @@
     return data_conf, net_conf, train_conf
 
 
->>>>>>> 444ada82
 def standardise(data, means, stds):
     """Standardise data by using mean subraction and std division"""
     return (data - means) / (stds + 1e-8)
@@ -253,34 +250,9 @@
     return arr_comb
 
 
-<<<<<<< HEAD
-def sum_other_axes(array: np.ndarray, axis: int) -> np.ndarray:
-    """Applies numpy sum to all axes except one in an array"""
-    axes_for_sum = [i for i in range(len(array.shape))]
-    axes_for_sum.pop(axis)
-    return array.sum(axis=tuple(axes_for_sum))
-
-
-def mid_points(array: np.ndarray) -> np.ndarray:
-    """Return the midpoints of an array, one smaller"""
-    return (array[1:] + array[:-1]) / 2
-
-
-def undo_mid(array: np.ndarray) -> np.ndarray:
-    """Undo the midpoints, trying to get the bin boundaries"""
-    array = np.array(array)  ## Have to include this because of pandas
-    half_bw = (array[1] - array[0]) / 2  ## Assumes constant bin widths
-    array = np.insert(array + half_bw, 0, array[0] - half_bw)
-    return array
-
-
-def chunk_given_size(array: np.ndarray, size: int) -> np.ndarray:
-    """Split an array using a given size, last one will be smaller"""
-    return np.split(array, np.arange(size, len(array), size))
-=======
-def chunk_given_size(a, size):
-    return np.split(a, np.arange(size, len(a), size))
->>>>>>> 444ada82
+def chunk_given_size(a: np.ndarray, size: int, axis: int = 0)->  np.ndarray:
+    """Split an array into chunks along an axis, the final chunk will be smaller"""
+    return np.split(a, np.arange(size, a.shape[axis], size), axis = axis)
 
 
 def str2bool(mystring: str) -> bool:
