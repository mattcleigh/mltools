"""General mix of utility functions not related to numpy or pytorch."""

import argparse
import json
import math
import operator
from functools import reduce
from pathlib import Path
from typing import Any, Mapping, Union

import yaml
from dotmap import DotMap
from sklearn.preprocessing import (
    PowerTransformer,
    QuantileTransformer,
    RobustScaler,
    StandardScaler,
)


def standard_job_array(
    job_name: str,
    work_dir: str,
    image_path: str,
    command: str,
    log_dir: str,
    n_gpus: int,
    n_cpus: int,
    time_hrs: int,
    mem_gb: int,
    opt_dict: Mapping,
<<<<<<< HEAD
=======
    use_dashes: bool = True,
    extra_slurm: str = "",
>>>>>>> bbf84a88
):

    # Calculate the total number of jobs to perform
    n_jobs = 1
    for key, vals in opt_dict.items():
        if not isinstance(vals, list):
            vals = [vals]
            opt_dict[key] = vals
        n_jobs *= len(vals)
    print(f"Generating gridsearch with {n_jobs} subjobs")

    # Creating the slurm submision file
    f = open(f"{job_name}.sh", "w", newline="\n", encoding="utf-8")
    f.write("#!/bin/sh\n\n")
    f.write(f"#SBATCH --cpus-per-task={n_cpus}\n")
    f.write(f"#SBATCH --mem={mem_gb}GB\n")
    f.write(f"#SBATCH --time={time_hrs}:00:00\n")
    f.write(f"#SBATCH --job-name={job_name}\n")
    f.write(f"#SBATCH --output={log_dir}/%A_%a.out\n")
    if n_gpus:
        f.write(f"#SBATCH --gpus={n_gpus}\n")
        f.write("#SBATCH --partition=shared-gpu,private-dpnc-gpu\n")
    else:
        f.write("#SBATCH --partition=shared-cpu,private-dpnc-cpu\n")

<<<<<<< HEAD
=======
    # Include the extra slurm here
    f.write(extra_slurm + "\n")

>>>>>>> bbf84a88
    # The job array setup using the number of jobs
    f.write(f"\n#SBATCH -a 0-{n_jobs-1}\n\n")

    # Creating the bash lists of the job arguments
<<<<<<< HEAD
    for opt, vals in opt_dict.items():
        f.write(f"{opt}=(")
=======
    simple_keys = [str(k).replace(".", "") for k in opt_dict]
    for i, (opt, vals) in enumerate(opt_dict.items()):
        f.write(f"{simple_keys[i]}=(")
>>>>>>> bbf84a88
        for v in vals:
            f.write(" " + str(v))
        f.write(" )\n")
    f.write("\n")

    # The command line arguments
    f.write('export XDG_RUNTIME_DIR=""\n')
<<<<<<< HEAD
    f.write("module load GCC/9.3.0 Singularity/3.7.3-GCC-9.3.0-Go-1.14\n")

    # Creating the base singularity execution script
    f.write(f"cd {work_dir}\n")
    f.write("srun singularity exec --nv -B /srv,/home \\\n")
=======

    # Creating the base singularity execution script
    f.write(f"cd {work_dir}\n")
    f.write("srun apptainer exec --nv -B /srv,/home \\\n")
>>>>>>> bbf84a88
    f.write(f"   {image_path} \\\n")
    f.write(f"   {command} \\\n")

    # Now include the job array options using the bash lists
    run_tot = 1
<<<<<<< HEAD
    for opt, vals in opt_dict.items():
        f.write(f"       --{opt} ${{{opt}")
=======
    dashdash = "--" if use_dashes else ""
    for i, (opt, vals) in enumerate(opt_dict.items()):
        f.write(f"       {dashdash}{opt} ${{{simple_keys[i]}")
>>>>>>> bbf84a88
        f.write(f"[`expr ${{SLURM_ARRAY_TASK_ID}} / {run_tot} % {len(vals)}`]")
        f.write("} \\\n")
        run_tot *= len(vals)
    f.close()


def str2bool(mystring: str) -> bool:
    """Convert a string object into a boolean."""
    if isinstance(mystring, bool):
        return mystring
    if mystring.lower() in ("yes", "true", "t", "y", "1"):
        return True
    if mystring.lower() in ("no", "false", "f", "n", "0"):
        return False
    else:
        raise argparse.ArgumentTypeError("Boolean value expected.")


def merge_dict(source: dict, update: dict) -> dict:
    """Merges two deep dictionaries recursively.

    - Apply to small dictionaries please!
    args:
        source: The source dict, will be copied (not modified)
        update: Will be used to overwrite and append values to the source
    """
    # Make a copy of the source dictionary
    merged = source.copy()

    # Cycle through all of the keys in the update
    for key in update:
        # If the key not in the source then add move on
        if key not in merged:
            merged[key] = update[key]
            continue

        # Check type of variable
        dict_in_upt = isinstance(update[key], dict)
        dict_in_src = isinstance(source[key], dict)

        # If neither are a dict, then simply replace the leaf variable
        if not dict_in_upt and not dict_in_src:
            merged[key] = update[key]

        # If both are dicts, then implement recursion
        elif dict_in_upt and dict_in_src:
            merged[key] = merge_dict(source[key], update[key])

        # Otherwise one is a dict and the other is a leaf, so fail!
        else:
            raise ValueError(
                f"Trying to merge dicts but {key} is a leaf node in one not other"
            )

    return merged


def print_dict(dic: dict, indent: int = 1) -> None:
    """Recursively print a dictionary using json.

    args:
        dic: The dictionary
        indent: The spacing/indent to do for nested dicts
    """
    print(json.dumps(dic, indent=indent))


def get_from_dict(data_dict: dict, key_list: list, default=None) -> Any:
    """Returns a value from a nested dictionary using list of keys."""
    try:
        return reduce(operator.getitem, key_list, data_dict)
    except KeyError:
        return default


def set_in_dict(data_dict: dict, key_list: list, value: Any):
    """Sets a value in a nested dictionary using a list of keys."""
    get_from_dict(data_dict, key_list[:-1])[key_list[-1]] = value


def key_prefix(pref: str, dic: dict) -> dict:
    """Adds a prefix to each key in a dictionary."""
    return {f"{pref}{key}": val for key, val in dic.items()}


def key_change(dic: dict, old_key: str, new_key: str, new_value=None) -> None:
    """Changes the key used in a dictionary inplace only if it exists."""

    # If the original key is not present, nothing changes
    if old_key not in dic:
        return

    # Use the old value and pop. Essentially a rename
    if new_value is None:
        dic[new_key] = dic.pop(old_key)

    # Both a key change AND value change. Essentially a replacement
    else:
        dic[new_key] = new_value
        del dic[old_key]


def remove_keys_starting_with(dic: dict, match: str) -> dict:
    """Removes all keys from the dictionary if they start with.

    - Returns a copy of the dictionary
    """
    return {key: val for key, val in dic.items() if key[: len(match)] != match}


def signed_angle_diff(angle1: Any, angle2: Any) -> Any:
    """Calculate diff between two angles reduced to the interval of [-pi,
    pi]"""
    return (angle1 - angle2 + math.pi) % (2 * math.pi) - math.pi


def load_yaml_files(files: Union[list, tuple, str]) -> tuple:
    """Loads a list of files using yaml and returns a tuple of dictionaries."""

    # If the input is not a list then it returns a dict
    if isinstance(files, (str, Path)):
        with open(files, encoding="utf-8") as f:
            return yaml.load(f, Loader=yaml.Loader)

    opened = []

    # Load each file using yaml
    for fnm in files:
        with open(fnm, encoding="utf-8") as f:
            opened.append(yaml.load(f, Loader=yaml.Loader))

    return tuple(opened)


def save_yaml_files(
    path: str, file_names: Union[str, list, tuple], dicts: Union[dict, list, tuple]
) -> None:
    """Saves a collection of yaml files in a folder.

    - Makes the folder if it does not exist
    """

    # If the input is not a list then one file is saved
    if isinstance(file_names, (str, Path)):
        with open(f"{path}/{file_names}.yaml", "w", encoding="UTF-8") as f:
            yaml.dump(
                dicts.toDict() if isinstance(dicts, DotMap) else dicts,
                f,
                sort_keys=False,
            )
        return

    # Make the folder
    Path(path).mkdir(parents=True, exist_ok=True)

    # Save each file using yaml
    for f_nm, dic in zip(file_names, dicts):
        with open(f"{path}/{f_nm}.yaml", "w", encoding="UTF-8") as f:
            yaml.dump(
                dic.toDict() if isinstance(dic, DotMap) else dic, f, sort_keys=False
            )


def get_scaler(name: str):
    """Return a sklearn scaler object given a name."""
    if name == "standard":
        return StandardScaler()
    if name == "robust":
        return RobustScaler()
    if name == "power":
        return PowerTransformer()
    if name == "quantile":
        return QuantileTransformer(output_distribution="normal")
    if name == "none":
        return None
    raise ValueError(f"No sklearn scaler with name: {name}")


def args_into_conf(
    argp: object, conf: dict, inpt_name: str, dest_keychains: Union[list, str] = None
) -> None:
    """Takes an input string and collects the attribute with that name from an
    object, then it places that value within a dictionary at certain locations
    defined by a list of destination keys chained together.

    This function is specifically designed for placing commandline arguments collected
    via argparse into to certain locations within a configuration dictionary

    There are some notable behaviours:
    - The dictionary is updated INPLACE!
    - If the input is not found on the obj or it is None, then the dict is not updated
    - If the keychain is a list the value is placed in multiple locations in the dict
    - If the keychain is None, then the input is placed in the first layer of the conf
      using its name as the key

    args:
        argp: The object from which to retrive the attribute using input_name
        conf: The dictionary to be updated with this new value
        input_name: The name of the value to retrive from the argument object
        dest_keychains: A string or list of strings for desinations in the dict
        (The keychain should show breaks in keys using '/')
    """

    # Exit if the input is not in the argp or if its value is None
    if not hasattr(argp, inpt_name) or getattr(argp, inpt_name) is None:
        return

    # Get the value from the argparse
    val = getattr(argp, inpt_name)

    # Do a simple replacement if the dest keychains is None
    if dest_keychains is None:
        conf[inpt_name] = val
        return

    # For a complex keychain we use a list for consistancy
    if isinstance(dest_keychains, str):
        dest_keychains = [dest_keychains]

    # Cycle through all of the destinations and place in the dictionary
    for dest in dest_keychains:
        set_in_dict(conf, dest.split("/"), val)<|MERGE_RESOLUTION|>--- conflicted
+++ resolved
@@ -29,11 +29,8 @@
     time_hrs: int,
     mem_gb: int,
     opt_dict: Mapping,
-<<<<<<< HEAD
-=======
     use_dashes: bool = True,
     extra_slurm: str = "",
->>>>>>> bbf84a88
 ):
 
     # Calculate the total number of jobs to perform
@@ -59,24 +56,16 @@
     else:
         f.write("#SBATCH --partition=shared-cpu,private-dpnc-cpu\n")
 
-<<<<<<< HEAD
-=======
     # Include the extra slurm here
     f.write(extra_slurm + "\n")
 
->>>>>>> bbf84a88
     # The job array setup using the number of jobs
     f.write(f"\n#SBATCH -a 0-{n_jobs-1}\n\n")
 
     # Creating the bash lists of the job arguments
-<<<<<<< HEAD
-    for opt, vals in opt_dict.items():
-        f.write(f"{opt}=(")
-=======
     simple_keys = [str(k).replace(".", "") for k in opt_dict]
     for i, (opt, vals) in enumerate(opt_dict.items()):
         f.write(f"{simple_keys[i]}=(")
->>>>>>> bbf84a88
         for v in vals:
             f.write(" " + str(v))
         f.write(" )\n")
@@ -84,31 +73,18 @@
 
     # The command line arguments
     f.write('export XDG_RUNTIME_DIR=""\n')
-<<<<<<< HEAD
-    f.write("module load GCC/9.3.0 Singularity/3.7.3-GCC-9.3.0-Go-1.14\n")
-
-    # Creating the base singularity execution script
-    f.write(f"cd {work_dir}\n")
-    f.write("srun singularity exec --nv -B /srv,/home \\\n")
-=======
 
     # Creating the base singularity execution script
     f.write(f"cd {work_dir}\n")
     f.write("srun apptainer exec --nv -B /srv,/home \\\n")
->>>>>>> bbf84a88
     f.write(f"   {image_path} \\\n")
     f.write(f"   {command} \\\n")
 
     # Now include the job array options using the bash lists
     run_tot = 1
-<<<<<<< HEAD
-    for opt, vals in opt_dict.items():
-        f.write(f"       --{opt} ${{{opt}")
-=======
     dashdash = "--" if use_dashes else ""
     for i, (opt, vals) in enumerate(opt_dict.items()):
         f.write(f"       {dashdash}{opt} ${{{simple_keys[i]}")
->>>>>>> bbf84a88
         f.write(f"[`expr ${{SLURM_ARRAY_TASK_ID}} / {run_tot} % {len(vals)}`]")
         f.write("} \\\n")
         run_tot *= len(vals)
