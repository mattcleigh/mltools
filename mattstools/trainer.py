--- conflicted
+++ resolved
@@ -13,23 +13,10 @@
 
 import torch as T
 import torch.nn as nn
-<<<<<<< HEAD
-from torch.utils.data import IterableDataset, Dataset, DataLoader
-
-from mattstools.plotting import plot_multi_loss
-from mattstools.torch_utils import (
-    RunningAverage,
-    get_optim,
-    get_sched,
-    move_dev,
-    get_grad_norm,
-)
-=======
 from torch.utils.data import Dataset, DataLoader, IterableDataset
 
 from mattstools.plotting import plot_multi_loss
 from mattstools.torch_utils import RunningAverage, get_optim, get_sched, move_dev, get_grad_norm
->>>>>>> 444ada82
 
 
 class Trainer:
@@ -100,7 +87,7 @@
         tload_kwargs = loader_kwargs.copy()
         vload_kwargs = loader_kwargs.copy()
 
-        ## For mapable datasets we can shuffle
+        ## For mapable datasets we can add a shuffle option
         if isinstance(train_set, Dataset):
             tload_kwargs["shuffle"] = True
             tload_kwargs["shuffle"] = False
@@ -109,23 +96,12 @@
         if hasattr(train_set, "col_fn"):
             loader_kwargs["collate_fn"] = train_set.col_fn
 
-<<<<<<< HEAD
         ## Initialise the loaders, dont shuffle for iterable datasets
         self.train_loader = DataLoader(train_set, **loader_kwargs)
         if self.has_v:
             self.valid_loader = DataLoader(valid_set, **vload_kwargs)
-=======
-        ## Initialise the validaiton loader
-        if self.has_v:
-            self.valid_loader = DataLoader(valid_set, **loader_kwargs)
->>>>>>> 444ada82
         else:
             self.valid_loader = None
-
-        ## Initialise the train loader whithout suffle option for mappable datasets
-        if not isinstance(train_set, IterableDataset):
-            loader_kwargs["shuffle"] = True
-        self.train_loader = DataLoader(train_set, **loader_kwargs)
 
         ## Create a history of train and validation losses for early stopping
         self.loss_hist = {
@@ -134,13 +110,7 @@
         }
 
         ## A running average tracker for each loss during an epoch
-<<<<<<< HEAD
-        self.run_loss = {
-            lsnm: RunningAverage(network.device) for lsnm in self.network.loss_names
-        }
-=======
         self.run_loss = {lsnm: RunningAverage(dev=self.network.device) for lsnm in self.network.loss_names}
->>>>>>> 444ada82
 
         ## Gradient clipping settings and saving settings
         self.grad_clip = grad_clip
