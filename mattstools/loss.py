"""
Custom loss functions and methods to calculate them
"""

import torch as T
import torch.nn as nn
import torch.nn.functional as F

from mattstools.distances import masked_dist_matrix

class VAELoss(nn.Module):
    """The Kullback-Leibler divergence to unit normal loss used for VAEs
    """
    def __init__(self):
        super().__init__()

    def forward(self, means: T.Tensor, log_stds: T.Tensor) -> T.Tensor:
        """
        args:
            means: The set of mean values
            log_stds: The natural logarithm (base e) of the standard deviations
        returns:
            loss per sample (no batch reduction)
        """
        return kld_to_norm(means, log_stds)


def kld_to_norm(means: T.Tensor, log_stds: T.Tensor) -> T.Tensor:
    """Calculate the KL-divergence to a unit normal distribution"""
    return 0.5 * T.mean(means * means + (2 * log_stds).exp() - 2 * log_stds - 1)


class GeomlossWrapper(nn.Module):
    """This is a wrapper class for the geomloss package which by default renables all
    gradients after a forward pass, thereby causing the gradients to explode during
    evaluation
    """

    def __init__(self, loss_fn):
        super().__init__()
        self.loss_fn = loss_fn

    def forward(self, *args, **kwargs):
        current_grad_state = T.is_grad_enabled()
        loss = self.loss_fn(*args, **kwargs)
        T.set_grad_enabled(current_grad_state)
        return loss


class MyBCEWithLogit(nn.Module):
    """A wrapper for the calculating BCE using logits in pytorch that makes the syntax
    consistant with pytorch's CrossEntropy loss
    - Automatically squeezes out the batch dimension to ensure same shape
    - Automatically changes targets to floats
    """

    def __init__(self, *args, **kwargs):
        super().__init__()
        self.loss_fn = nn.BCEWithLogitsLoss(*args, **kwargs)

    def forward(self, outputs, targets):
        return self.loss_fn(outputs.squeeze(), targets.float())


def masked_dist_loss(
    loss_fn: nn.Module,
    pc_a: T.Tensor,
    pc_a_mask: T.BoolTensor,
    pc_b: T.Tensor,
    pc_b_mask: T.BoolTensor,
) -> T.Tensor:
    """Calculates the distribution loss between two masked pointclouds
    - This is done by using the masks as weights (compatible with the geomloss package)

    args:
        loss_fn: The loss function to apply, must have a forward method
        pc_a: The first point cloud
        pc_a_mask: The mask of the first point cloud
        pc_b: The second point cloud
        pc_b_mask: The mask of the second point cloud
    """

    ## Calculate the weights by normalising the mask for each sample
    a_weights = pc_a_mask.float() / pc_a_mask.sum(dim=-1, keepdim=True)
    b_weights = pc_b_mask.float() / pc_b_mask.sum(dim=-1, keepdim=True)

    ## Calculate the loss using these weights
    loss = loss_fn(a_weights, pc_a, b_weights, pc_b).mean()

    return loss


class ChampferLoss(nn.Module):
    """The champfer loss function for use on batched and weighted pointclouds"""

    def forward(self, o_weights, outputs, t_weights, targets):
        """Constructor method for ChampferLoss
        args:
            o_weights: The output point cloud weights
            outputs: The output point cloud features
            t_weights: The target point cloud weights
            targets: The target point cloud features
        returns:
            loss per sample (no batch reduction)
        """

        ## Calculate the distance matrix (squared) between the outputs and targets
        dist = masked_dist_matrix(
            tensor_a=outputs,
            mask_a=o_weights > 0,
            tensor_b=targets,
            mask_b=t_weights > 0,
            pad_val=1e6, ## Dont use inf as we can't zero that out
        )[0]

        ## Get the sum of the minimum along each axis, square, and scale by the weights
        min1 = T.min(dist, dim=-1)[0] ** 2 * (o_weights) ## Zeros out the padded
        min2 = T.min(dist, dim=-2)[0] ** 2 * (t_weights)

        ## Add the two metrics together (no batch reduction)
        return T.sum(min1, dim=-1) + T.sum(min2, dim=-1)

# class GANLoss(nn.Module):
#     """Aversarial loss for use in GANs or AAEs
#     - Requires both the inputs and the model
#     - This is so it can regenerate samples for nonsaturating loss
#     - This is also to allow for gradient penalties
#     """

#     def forward(
#         self, inputs: T.Tensor, outputs: T.Tensor, labels: T.Tensor, network: nn.Module
#     ):
#         """
#         args:
#             inputs: The inputs to the discriminator
#             outputs: The outputs of the discriminator
#             labels: The labels of the dataset (1=True, 0=False)
#             network: The discriminator network
#         """

#         ## Calculate the the BCE discriminator losss
#         disc_loss = F.binary_cross_entropy_with_logits(outputs, labels.unsqueeze(-1))

#         ## Freeze gradient tracking for the discriminator
#         for param in network.parameters():
#             param.requires_grad = False

#         ## Calculate the non saturating generator loss using only generated samples
#         gen_vals, _, _ = network.forward(inputs[~labels.bool()], None, get_loss=False)
#         gen_loss = F.logsigmoid(gen_vals).mean()

#         ## Unfreeze the parameters of the discriminator
#         for param in network.parameters():
#             param.requires_grad = True

#         ## TODO Add gradient penalties here
#         return disc_loss + gen_loss

<<<<<<< HEAD
    return loss


class GeomWrapper(nn.Module):
    """A wrapper for the geomloss package which stops reactivating gradients"""

    def __init__(self, geom_loss):
        super().__init__()
        self.geom_loss = geom_loss

    def forward(self, *args, **kwargs):

        ## Save current gradient settings
        has_grad = T.is_grad_enabled()

        loss = self.geom_loss(*args, **kwargs)

        ## Revert the gradient tracking to the previous setting
        T.set_grad_enabled(has_grad)

        return loss
=======
>>>>>>> 444ada82
<|MERGE_RESOLUTION|>--- conflicted
+++ resolved
@@ -30,7 +30,7 @@
     return 0.5 * T.mean(means * means + (2 * log_stds).exp() - 2 * log_stds - 1)
 
 
-class GeomlossWrapper(nn.Module):
+class GeomWrapper(nn.Module):
     """This is a wrapper class for the geomloss package which by default renables all
     gradients after a forward pass, thereby causing the gradients to explode during
     evaluation
@@ -62,34 +62,6 @@
         return self.loss_fn(outputs.squeeze(), targets.float())
 
 
-def masked_dist_loss(
-    loss_fn: nn.Module,
-    pc_a: T.Tensor,
-    pc_a_mask: T.BoolTensor,
-    pc_b: T.Tensor,
-    pc_b_mask: T.BoolTensor,
-) -> T.Tensor:
-    """Calculates the distribution loss between two masked pointclouds
-    - This is done by using the masks as weights (compatible with the geomloss package)
-
-    args:
-        loss_fn: The loss function to apply, must have a forward method
-        pc_a: The first point cloud
-        pc_a_mask: The mask of the first point cloud
-        pc_b: The second point cloud
-        pc_b_mask: The mask of the second point cloud
-    """
-
-    ## Calculate the weights by normalising the mask for each sample
-    a_weights = pc_a_mask.float() / pc_a_mask.sum(dim=-1, keepdim=True)
-    b_weights = pc_b_mask.float() / pc_b_mask.sum(dim=-1, keepdim=True)
-
-    ## Calculate the loss using these weights
-    loss = loss_fn(a_weights, pc_a, b_weights, pc_b).mean()
-
-    return loss
-
-
 class ChampferLoss(nn.Module):
     """The champfer loss function for use on batched and weighted pointclouds"""
 
@@ -119,6 +91,35 @@
 
         ## Add the two metrics together (no batch reduction)
         return T.sum(min1, dim=-1) + T.sum(min2, dim=-1)
+
+
+def masked_dist_loss(
+    loss_fn: nn.Module,
+    pc_a: T.Tensor,
+    pc_a_mask: T.BoolTensor,
+    pc_b: T.Tensor,
+    pc_b_mask: T.BoolTensor,
+) -> T.Tensor:
+    """Calculates the distribution loss between two masked pointclouds
+    - This is done by using the masks as weights (compatible with the geomloss package)
+    - The loss function should be permutation invariant
+
+    args:
+        loss_fn: The loss function to apply, must have a forward method
+        pc_a: The first point cloud
+        pc_a_mask: The mask of the first point cloud
+        pc_b: The second point cloud
+        pc_b_mask: The mask of the second point cloud
+    """
+
+    ## Calculate the weights by normalising the mask for each sample
+    a_weights = pc_a_mask.float() / pc_a_mask.sum(dim=-1, keepdim=True)
+    b_weights = pc_b_mask.float() / pc_b_mask.sum(dim=-1, keepdim=True)
+
+    ## Calculate the loss using these weights
+    loss = loss_fn(a_weights, pc_a, b_weights, pc_b).mean()
+
+    return loss
 
 # class GANLoss(nn.Module):
 #     """Aversarial loss for use in GANs or AAEs
@@ -156,27 +157,3 @@
 #         ## TODO Add gradient penalties here
 #         return disc_loss + gen_loss
 
-<<<<<<< HEAD
-    return loss
-
-
-class GeomWrapper(nn.Module):
-    """A wrapper for the geomloss package which stops reactivating gradients"""
-
-    def __init__(self, geom_loss):
-        super().__init__()
-        self.geom_loss = geom_loss
-
-    def forward(self, *args, **kwargs):
-
-        ## Save current gradient settings
-        has_grad = T.is_grad_enabled()
-
-        loss = self.geom_loss(*args, **kwargs)
-
-        ## Revert the gradient tracking to the previous setting
-        T.set_grad_enabled(has_grad)
-
-        return loss
-=======
->>>>>>> 444ada82
