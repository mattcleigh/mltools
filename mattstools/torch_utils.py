"""
Mix of utility functions specifically for pytorch
"""

from typing import Iterable, List, Union, Tuple

import numpy as np
import geomloss as gl

import torch as T
import torch.nn as nn
import torch.optim as optim
import torch.optim.lr_scheduler as schd
from torch.utils.data import Dataset, random_split

<<<<<<< HEAD
from mattstools.loss import GANLoss, KLD2NormLoss, MyBCEWithLogit, GeomWrapper
=======
from geomloss import SamplesLoss

from mattstools.loss import GeomlossWrapper, MyBCEWithLogit, VAELoss, ChampferLoss
from mattstools.schedulers import CyclicWithWarmup
>>>>>>> 444ada82


class RunningAverage:
    """A class which tracks the sum and data count so can calculate
<<<<<<< HEAD
    the running average on demand. Uses pytorch tensors to minimise halting gpu
    thread
    """

    def __init__(self, dev: T.device):
        self.sum = T.tensor(0.0, device=dev)
        self.count = 0

    def reset(self):
        """Resets the running sum and count"""
        self.sum *= 0
        self.count *= 0
=======
    the running average on demand
    - Uses a tensor for the sum so not to require copying back to cpu which breaks
    GPU asynchronousity
    """

    def __init__(self, dev = "cpu"):
        self.sum = T.tensor(0, dtype = T.float32, device=sel_device(dev))
        self.count = 0

    def reset(self):
        """Resets all statistics"""
        self.__init__()
>>>>>>> 444ada82

    def update(self, val: float, quant: int = 1) -> None:
        """Updates the running average with a new batched average"""
        self.sum += val * quant
        self.count += quant

    @property
    def avg(self) -> float:
        """Return the current average"""
<<<<<<< HEAD
        return self.sum / self.count
=======
        return (self.sum / self.count).item()
>>>>>>> 444ada82


def calc_rmse(value_a: T.Tensor, value_b: T.Tensor, dim: int = 0) -> T.Tensor:
    """Calculates the RMSE without having to go through torch's warning filled mse loss
    method
    """
    return (value_a - value_b).pow(2).mean(dim=dim).sqrt()


def get_act(name: str) -> nn.Module:
    """Return a pytorch activation function given a name"""
    if name == "relu":
        return nn.ReLU()
    if name == "lrlu":
        return nn.LeakyReLU(0.1)
    if name == "silu":
        return nn.SiLU()
    if name == "selu":
        return nn.SELU()
    if name == "sigm":
        return nn.Sigmoid()
    if name == "tanh":
        return nn.Tanh()
<<<<<<< HEAD
=======
    if name == "softmax":
        return nn.Softmax()
>>>>>>> 444ada82
    raise ValueError("No activation function with name: ", name)


def empty_0dim_like(tensor: T.Tensor) -> T.Tensor:
    """Returns an empty tensor with similar size as the input but with its final
    dimension reduced to 0
    """

    ## Get all but the final dimension
    all_but_last = tensor.shape[:-1]

    ## Ensure that this is a tuple/list so it can agree with return syntax
    if isinstance(all_but_last, int):
        all_but_last = [all_but_last]

    return T.empty((*all_but_last, 0), dtype=tensor.dtype, device=tensor.device)


def get_nrm(name: str, outp_dim: int) -> nn.Module:
    """Return a 1D pytorch normalisation layer given a name and a output size"""
    if name == "batch":
        return nn.BatchNorm1d(outp_dim)
    if name == "layer":
        return nn.LayerNorm(outp_dim)
    else:
        raise ValueError("No normalistation with name: ", name)


def get_optim(optim_dict: dict, params: Iterable) -> optim.Optimizer:
    """Return a pytorch optimiser given a dict containing a name and kwargs

    args:
        optim_dict: A dictionary of kwargs used to select and configure the optimiser
        params: A pointer to the parameters that will be updated by the optimiser
    """

    ## Pop off the name and learning rate for the optimiser
    dict_copy = optim_dict.copy()
    name = dict_copy.pop("name")

    if name == "adam":
        return optim.Adam(params, **dict_copy)
    elif name == "adamw":
        return optim.AdamW(params, **dict_copy)
    elif name == "rmsp":
        return optim.RMSprop(params, **dict_copy)
    elif name == "sgd":
        return optim.SGD(params, **dict_copy)
    else:
        raise ValueError("No optimiser with name: ", name)


def get_loss_fn(name: str) -> nn.Module:
    """Return a pytorch loss function given a name"""
    if name == "none":
        return None

<<<<<<< HEAD
    ## Regression losses
    elif name == "l1loss":
        return nn.L1Loss(reduction="none")
    elif name == "l2loss":
        return nn.MSELoss(reduction="none")
    elif name == "huber":
        return nn.HuberLoss(reduction="none")

    ## Distribution matching losses
    elif name == "engmmd":
        return GeomWrapper(gl.SamplesLoss("energy"))
    elif name == "snkhrn1":
        return GeomWrapper(gl.SamplesLoss("sinkhorn", p=1, blur=0.01))
    elif name == "snkhrn2":
        return GeomWrapper(gl.SamplesLoss("sinkhorn", p=2, blur=0.01))

    ## Classification losses
    elif name == "bcewlgt":
        return MyBCEWithLogit()
    elif name == "crssent":
        return nn.CrossEntropyLoss()

    ## Generative modeling losses
    elif name == "kld2nrm":
        return KLD2NormLoss()
    elif name == "ganloss":
        return GANLoss()
=======
    ## Classification losses
    if name == "crossentropy":
        return nn.CrossEntropyLoss(reduction="none")
    if name == "bcewithlogit":
        return MyBCEWithLogit(reduction="none")

    ## Regression losses
    if name == "huber":
        return nn.HuberLoss(reduction="none")

    ## Distribution matching losses
    if name == "energymmd":
        return GeomlossWrapper(SamplesLoss("energy"))
    if name == "sinkhorn":
        return GeomlossWrapper(SamplesLoss("sinkhorn", p=2, blur=0.01))
    if name == "sinkhorn1":
        return GeomlossWrapper(SamplesLoss("sinkhorn", p=1, blur=0.01))
    if name == "champfer":
        return ChampferLoss()

    ## Encoding losses
    if name == "vaeloss":
        return VAELoss()
>>>>>>> 444ada82

    else:
        raise ValueError(f"No standard loss function with name: {name}")


def get_sched(
    sched_dict, opt, steps_per_epoch, max_lr=None, max_epochs=None
) -> schd._LRScheduler:
    """Return a pytorch learning rate schedular given a dict containing a name and kwargs
    args:
        sched_dict: A dictionary of kwargs used to select and configure the schedular
        opt: The optimiser to apply the learning rate to
        steps_per_epoch: The number of minibatches in a single epoch
    kwargs: (only for OneCyle learning!)
        max_lr: The maximum learning rate for the one shot
        max_epochs: The maximum number of epochs to train for
    """

    ## Pop off the name and learning rate for the optimiser
    dict_copy = sched_dict.copy()
    name = dict_copy.pop("name")

    ## Pop off the number of epochs per cycle
    if "epochs_per_cycle" in dict_copy:
        epochs_per_cycle = dict_copy.pop("epochs_per_cycle")
    else:
        epochs_per_cycle = 1

    ## Use the same div_factor for cyclic with warmup
    if name == "cyclicwithwarmup":
        if "div_factor" not in dict_copy:
            dict_copy["div_factor"] = 1e4

    if name in ["", "none", "None"]:
        return None
    elif name == "cosann":
        return schd.CosineAnnealingLR(
            opt, steps_per_epoch * epochs_per_cycle, **dict_copy
        )
    elif name == "cosannwr":
        return schd.CosineAnnealingWarmRestarts(
            opt, steps_per_epoch * epochs_per_cycle, **dict_copy
        )
    elif name == "onecycle":
        return schd.OneCycleLR(
            opt, max_lr, total_steps=steps_per_epoch * max_epochs, **dict_copy
        )
    elif name == "cyclicwithwarmup":
        return CyclicWithWarmup(
            opt, max_lr, total_steps=steps_per_epoch * epochs_per_cycle, **dict_copy
        )
    else:
        raise ValueError(f"No scheduler with name: {name}")


def train_valid_split(dataset: Dataset, v_frac: float):
    """Split a pytorch dataset into a training and validation set using the random_split funciton
    args:
        dataset: The dataset to split
        v_frac: The validation fraction (0, 1)
    """
    v_size = int(v_frac * len(dataset))
    t_size = len(dataset) - v_size
    return random_split(
        dataset, [t_size, v_size], generator=T.Generator().manual_seed(42)
    )


def masked_pool(
    pool_type: str, tensor: T.Tensor, mask: T.BoolTensor, axis: int = None
) -> T.Tensor:
    """Apply a pooling operation to masked elements of a tensor
    args:
        pool_type: Which pooling operation to use, currently supports sum and mean
        tensor: The input tensor to pool over
        mask: The mask to show which values should be included in the pool

    kwargs:
        axis: The axis to pool over, gets automatically from shape of mask

    """

    ## Automatically get the pooling dimension from the shape of the mask
    if axis is None:
        axis = len(mask.shape) - 1

    ## Or at least ensure that the axis is a positive number
    elif axis < 0:
        axis = len(tensor.shape) - axis

<<<<<<< HEAD
    ## Ensure we are using zero padding (could be -Inf)
    tensor[~mask] = 0

    ## Summing uses basic sum
    if pool_type == "sum":
        return tensor.sum(dim=axis)

    ## Mean pooling does the sum then divides by sum of mask
=======
    if pool_type == "max":
        tensor[~mask] = -T.inf
        return tensor.max(dim=axis)
    if pool_type == "sum":
        tensor[~mask] = 0
        return tensor.sum(dim=axis)
>>>>>>> 444ada82
    if pool_type == "mean":
        tensor[~mask] = 0
        return tensor.sum(dim=axis) / (mask.sum(dim=axis, keepdim=True) + 1e-8)

    raise ValueError(f"Unknown pooling type: {pool_type}")


<<<<<<< HEAD
def repeat_cat(src: T.Tensor, context: List[T.Tensor], mask: T.BoolTensor):
    """Returns a source tensor combined with a list of contextual information which
    is repeated over every dimension except the first
    - Only acts on dim=-1
    """

    ## First combine the context information together
    context = smart_cat(context, dim=-1)

    ## If it is non emtpy then we combine repeat across the batch dimension
    if T.numel(context):
        context = T.repeat_interleave(
            context,
            mask.sum(
                dim=list(range(1, len(mask.shape)))
            ),  ## Sum over all dims exept batch
        )

    ## Return the combined information
    return smart_cat([src, context], dim=-1)


=======
>>>>>>> 444ada82
def smart_cat(inputs: Iterable, dim=-1):
    """A concatenation option that ensures no memory is copied if tensors are empty"""

    ## Check number of non-empty tensors in the dimension for pooling
    n_nonempt = [bool(inpt.size(dim=dim)) for inpt in inputs]

    ## If there is only one non-empty tensor then we just return it directly
    if sum(n_nonempt) == 1:
        return inputs[np.argmax(n_nonempt)]

    ## Otherwise concatenate the rest
    return T.cat(inputs, dim=dim)


def ctxt_from_mask(context: Union[list, T.Tensor], mask: T.BoolTensor) -> T.Tensor:
    """Concatenates and returns conditional information expanded and then sampled
    using a mask. The returned tensor is compressed but repeated the appropriate number
    of times for each sample. Method uses pytorch's expand function so is light on
    memory usage.

    Primarily used for repeating conditional information for deep sets or
    graph networks.

    For example, given a deep set with feature tensor [batch, nodes, features],
    a mask tensor [batch, nodes], and context information for each sample in the batch
    [batch, c_features], then this will repeat the context information the appropriate
    number of times such that new context tensor will align perfectly with tensor[mask].

    Context and mask must have the same batch dimension

    args:
        context: A tensor or a list of tensors containing the sample context info
        mask: A mask which determines the size and sampling of the context
    """

    ## Get the expanded veiw sizes
    b_size = len(mask)
    new_dims = (len(mask.shape) - 1) * [1]
    veiw_size = (b_size, *new_dims, -1)  ## Must be: (b, 1, ..., 1, features)
    ex_size = (*mask.shape, -1)

    ## If there is only one context tensor
    if not isinstance(context, list):
        return context.view(veiw_size).expand(ex_size)[mask]

    ## For multiple context tensors
    all_context = []
    for ctxt in context:
        all_context.append(ctxt.view(veiw_size).expand(ex_size)[mask])
    return smart_cat(all_context)


def pass_with_mask(
    inputs: T.Tensor,
    module: nn.Module,
    mask: T.BoolTensor,
    context: List[T.Tensor] = None,
    padval: float = 0.0,
) -> T.Tensor:
    """Pass a collection of padded tensors through a module without wasting computation
    - Only confirmed tested with mattstools DenseNet

    args:
        data: The padded input tensor
        module: The pytorch module to apply to the inputs
        mask: A boolean tensor showing the real vs padded elements of the inputs
        context: A list of context tensor per sample to be repeated for the mask
        padval: A value to pad the outputs with
    """

    ## Get the output dimension from the passed module
    if hasattr(module, "outp_dim"):
        outp_dim = module.outp_dim
    elif hasattr(module, "out_features"):
        outp_dim = module.out_features
    else:
        raise ValueError("Dont know how to infer the output dimension from the model")

    ## Create an output of the correct shape on the right device using the padval
    outputs = T.full(
        (*inputs.shape[:-1], outp_dim),
        padval,
        device=inputs.device,
        dtype=inputs.dtype,
    )

<<<<<<< HEAD
    ## Pass only the masked elements through the network and use mask to place
    outputs[mask] = module(data[mask])
=======
    ## Pass only the masked elements through the network and use mask to place in out
    if context is None:
        outputs[mask] = module(inputs[mask])
>>>>>>> 444ada82

    ## My networks can take in conditional information, pytorch's can not
    else:
        outputs[mask] = module(inputs[mask], ctxt=ctxt_from_mask(context, mask))

    return outputs


def sel_device(dev: Union[str, T.device]) -> T.device:
    """Returns a pytorch device given a string (or a device)
    - giving cuda or gpu will run a hardware check first
    """
    ## Not from config, but when device is specified already
    if isinstance(dev, T.device):
        return dev

    ## Tries to get gpu if available
    if dev in ["cuda", "gpu"]:
        print("Trying to select cuda based on available hardware")
        dev = "cuda" if T.cuda.is_available() else "cpu"
        print(f" - {dev} selected")

    return T.device(dev)


def move_dev(
    tensor: Union[T.Tensor, tuple, list, dict], dev: Union[str, T.device]
) -> Union[T.Tensor, tuple, list, dict]:
    """Returns a copy of a tensor on the targetted device.
    This function calls pytorch's .to() but allows for values to be a
    - list of tensors
    - tuple of tensors
    - dict of tensors
    """

    ## Select the pytorch device object if dev was a string
    if isinstance(dev, str):
        dev = sel_device(dev)

    if isinstance(tensor, tuple):
        return tuple(t.to(dev) for t in tensor)
    elif isinstance(tensor, list):
        return [t.to(dev) for t in tensor]
    elif isinstance(tensor, dict):
        return {t: tensor[t].to(dev) for t in tensor}
    else:
        return tensor.to(dev)


def to_np(tensor: T.Tensor) -> np.ndarray:
    """More consicse way of doing all the necc steps to convert a
    pytorch tensor to numpy array
    - Includes gradient deletion, and device migration
    """
    return tensor.detach().cpu().numpy()


def print_gpu_info(dev=0):
    total = T.cuda.get_device_properties(dev).total_memory / 1024**3
    reser = T.cuda.memory_reserved(dev) / 1024**3
    alloc = T.cuda.memory_allocated(dev) / 1024**3
    print(f"\nTotal = {total:.2f}\nReser = {reser:.2f}\nAlloc = {alloc:.2f}")


def count_parameters(model: nn.Module) -> int:
    """Return the number of trainable parameters in a pytorch model"""
    return sum(p.numel() for p in model.parameters() if p.requires_grad)


def get_grad_norm(model: nn.Module, norm_type: float = 2.0):
    """Return the norm of the gradients of a given model"""
    return to_np(
        T.norm(
            T.stack([T.norm(p.grad.detach(), norm_type) for p in model.parameters()]),
            norm_type,
        )
    )


def reparam_trick(tensor: T.Tensor) -> Tuple[T.Tensor, T.Tensor, T.Tensor]:
    """Apply the reparameterisation trick to split a tensor into means and devs
    - Returns a sample, the means and devs as a tuple
    - Splitting is along the final dimension
    - Used primarily in variational autoencoders
    """
    means, lstds = T.chunk(tensor, 2, dim=-1)
    latents = means + T.randn_like(means) * lstds.exp()
    return latents, means, lstds


def apply_residual(rsdl_type: str, res: T.Tensor, outp: T.Tensor) -> T.Tensor:
    """Apply a residual connection by either adding or concatenating"""
    if rsdl_type == "cat":
        return smart_cat([res, outp], dim=-1)
    if rsdl_type == "add":
        return outp + res
    raise ValueError(f"Unknown residual type: {rsdl_type}")


@T.jit.script
def falling_sigmoid(x):
    return T.sigmoid(-x - 3)


def aggr_via_sparse(cmprsed: T.Tensor, mask: T.BoolTensor, reduction: str, dim: int):
    """Aggregate a compressed tensor by first blowing up to a sparse representation

    The tensor is blown up to full size such that: full[mask] = cmprsed

    Supports sum, mean, and softmax
    - mean is not supported by torch.sparse, so we use sum and the mask
    - softmax does not reduce the size of the tensor, but applies softmax along dim

    args:
        cmprsed: The nonzero elements of the compressed tensor
        mask: A mask showing where the nonzero elements should go
        reduction: A string indicating the type of reduction
        dim: Which dimension to apply the reduction
    """

    ## Create a sparse representation of the tensor
    sparse_rep = sparse_from_mask(cmprsed, mask, is_compressed=True)

    ## Apply the reduction
    if reduction == "sum":
        return T.sparse.sum(sparse_rep, dim).values()
    if reduction == "mean":
        reduced = T.sparse.sum(sparse_rep, dim)
        mask_sum = mask.sum(dim)
        mask_sum = mask_sum.unsqueeze(-1).expand(reduced.shape)[mask_sum > 0]
        return reduced.values() / mask_sum
    if reduction == "softmax":
        return T.sparse.softmax(sparse_rep, dim).coalesce().values()
    else:
        raise ValueError(f"Unknown sparse reduction method: {reduction}")


def sparse_from_mask(input: T.Tensor, mask: T.BoolTensor, is_compressed: bool = False):
    """Create a pytorch sparse matrix given a tensor and a mask.
    - Shape is infered from the mask, meaning the final dim will be dense
    """
    return T.sparse_coo_tensor(
        T.nonzero(mask).t(),
        input if is_compressed else input[mask],
        device=input.device,
        dtype=input.dtype,
        requires_grad=input.requires_grad,
    ).coalesce()


def decompress(cmprsed: T.Tensor, mask: T.BoolTensor):
    """Take a compressed input and use the mask to blow it to its original shape
    such that full[mask] = cmprsed
    """
    ## We first create the zero padded tensor of the right size then replace
    full = T.zeros(
        (*mask.shape, cmprsed.shape[-1]),
        dtype=cmprsed.dtype,
        device=cmprsed.device,
    )

    ## Place the nonpadded samples into the full shape
    full[mask] = cmprsed

    return full<|MERGE_RESOLUTION|>--- conflicted
+++ resolved
@@ -13,45 +13,26 @@
 import torch.optim.lr_scheduler as schd
 from torch.utils.data import Dataset, random_split
 
-<<<<<<< HEAD
-from mattstools.loss import GANLoss, KLD2NormLoss, MyBCEWithLogit, GeomWrapper
-=======
 from geomloss import SamplesLoss
 
-from mattstools.loss import GeomlossWrapper, MyBCEWithLogit, VAELoss, ChampferLoss
+from mattstools.loss import GeomWrapper, MyBCEWithLogit, VAELoss, ChampferLoss
 from mattstools.schedulers import CyclicWithWarmup
->>>>>>> 444ada82
 
 
 class RunningAverage:
     """A class which tracks the sum and data count so can calculate
-<<<<<<< HEAD
-    the running average on demand. Uses pytorch tensors to minimise halting gpu
-    thread
-    """
-
-    def __init__(self, dev: T.device):
-        self.sum = T.tensor(0.0, device=dev)
-        self.count = 0
-
-    def reset(self):
-        """Resets the running sum and count"""
-        self.sum *= 0
-        self.count *= 0
-=======
     the running average on demand
     - Uses a tensor for the sum so not to require copying back to cpu which breaks
     GPU asynchronousity
     """
 
     def __init__(self, dev = "cpu"):
-        self.sum = T.tensor(0, dtype = T.float32, device=sel_device(dev))
+        self.sum = T.tensor(0.0, device=sel_device(dev), requires_grad=False)
         self.count = 0
 
     def reset(self):
         """Resets all statistics"""
         self.__init__()
->>>>>>> 444ada82
 
     def update(self, val: float, quant: int = 1) -> None:
         """Updates the running average with a new batched average"""
@@ -60,12 +41,8 @@
 
     @property
     def avg(self) -> float:
-        """Return the current average"""
-<<<<<<< HEAD
-        return self.sum / self.count
-=======
+        """Return the current average as a python scalar"""
         return (self.sum / self.count).item()
->>>>>>> 444ada82
 
 
 def calc_rmse(value_a: T.Tensor, value_b: T.Tensor, dim: int = 0) -> T.Tensor:
@@ -89,11 +66,8 @@
         return nn.Sigmoid()
     if name == "tanh":
         return nn.Tanh()
-<<<<<<< HEAD
-=======
     if name == "softmax":
         return nn.Softmax()
->>>>>>> 444ada82
     raise ValueError("No activation function with name: ", name)
 
 
@@ -151,35 +125,6 @@
     if name == "none":
         return None
 
-<<<<<<< HEAD
-    ## Regression losses
-    elif name == "l1loss":
-        return nn.L1Loss(reduction="none")
-    elif name == "l2loss":
-        return nn.MSELoss(reduction="none")
-    elif name == "huber":
-        return nn.HuberLoss(reduction="none")
-
-    ## Distribution matching losses
-    elif name == "engmmd":
-        return GeomWrapper(gl.SamplesLoss("energy"))
-    elif name == "snkhrn1":
-        return GeomWrapper(gl.SamplesLoss("sinkhorn", p=1, blur=0.01))
-    elif name == "snkhrn2":
-        return GeomWrapper(gl.SamplesLoss("sinkhorn", p=2, blur=0.01))
-
-    ## Classification losses
-    elif name == "bcewlgt":
-        return MyBCEWithLogit()
-    elif name == "crssent":
-        return nn.CrossEntropyLoss()
-
-    ## Generative modeling losses
-    elif name == "kld2nrm":
-        return KLD2NormLoss()
-    elif name == "ganloss":
-        return GANLoss()
-=======
     ## Classification losses
     if name == "crossentropy":
         return nn.CrossEntropyLoss(reduction="none")
@@ -192,18 +137,17 @@
 
     ## Distribution matching losses
     if name == "energymmd":
-        return GeomlossWrapper(SamplesLoss("energy"))
+        return GeomWrapper(SamplesLoss("energy"))
     if name == "sinkhorn":
-        return GeomlossWrapper(SamplesLoss("sinkhorn", p=2, blur=0.01))
+        return GeomWrapper(SamplesLoss("sinkhorn", p=2, blur=0.01))
     if name == "sinkhorn1":
-        return GeomlossWrapper(SamplesLoss("sinkhorn", p=1, blur=0.01))
+        return GeomWrapper(SamplesLoss("sinkhorn", p=1, blur=0.01))
     if name == "champfer":
         return ChampferLoss()
 
     ## Encoding losses
     if name == "vaeloss":
         return VAELoss()
->>>>>>> 444ada82
 
     else:
         raise ValueError(f"No standard loss function with name: {name}")
@@ -294,23 +238,13 @@
     elif axis < 0:
         axis = len(tensor.shape) - axis
 
-<<<<<<< HEAD
-    ## Ensure we are using zero padding (could be -Inf)
-    tensor[~mask] = 0
-
-    ## Summing uses basic sum
-    if pool_type == "sum":
-        return tensor.sum(dim=axis)
-
-    ## Mean pooling does the sum then divides by sum of mask
-=======
+    ## Applyt the pooling method, which requires specific pooling
     if pool_type == "max":
         tensor[~mask] = -T.inf
         return tensor.max(dim=axis)
     if pool_type == "sum":
         tensor[~mask] = 0
         return tensor.sum(dim=axis)
->>>>>>> 444ada82
     if pool_type == "mean":
         tensor[~mask] = 0
         return tensor.sum(dim=axis) / (mask.sum(dim=axis, keepdim=True) + 1e-8)
@@ -318,31 +252,6 @@
     raise ValueError(f"Unknown pooling type: {pool_type}")
 
 
-<<<<<<< HEAD
-def repeat_cat(src: T.Tensor, context: List[T.Tensor], mask: T.BoolTensor):
-    """Returns a source tensor combined with a list of contextual information which
-    is repeated over every dimension except the first
-    - Only acts on dim=-1
-    """
-
-    ## First combine the context information together
-    context = smart_cat(context, dim=-1)
-
-    ## If it is non emtpy then we combine repeat across the batch dimension
-    if T.numel(context):
-        context = T.repeat_interleave(
-            context,
-            mask.sum(
-                dim=list(range(1, len(mask.shape)))
-            ),  ## Sum over all dims exept batch
-        )
-
-    ## Return the combined information
-    return smart_cat([src, context], dim=-1)
-
-
-=======
->>>>>>> 444ada82
 def smart_cat(inputs: Iterable, dim=-1):
     """A concatenation option that ensures no memory is copied if tensors are empty"""
 
@@ -429,14 +338,9 @@
         dtype=inputs.dtype,
     )
 
-<<<<<<< HEAD
-    ## Pass only the masked elements through the network and use mask to place
-    outputs[mask] = module(data[mask])
-=======
     ## Pass only the masked elements through the network and use mask to place in out
     if context is None:
         outputs[mask] = module(inputs[mask])
->>>>>>> 444ada82
 
     ## My networks can take in conditional information, pytorch's can not
     else:
