"""Mix of utility functions specifically for pytorch."""
import os
from functools import partial
from typing import Any, Iterable, List, Optional, Tuple, Union

import numpy as np
import torch as T
import torch.nn as nn
import torch.optim as optim
import torch.optim.lr_scheduler as schd
from geomloss import SamplesLoss
from torch.utils.data import Dataset, Subset, random_split

from .loss import (
    ChampferLoss,
    EnergyMovers,
    GeomWrapper,
    ModifiedSinkhorn,
    MyBCEWithLogit,
    VAELoss,
)
from .optimisers import Lookahead
from .schedulers import CyclicWithWarmup, LinearWarmupRootDecay, WarmupToConstant

# An onnx save argument which is for the pass with mask function (makes it slower)
ONNX_SAFE = False


<<<<<<< HEAD
def append_dims(x: T.Tensor, target_dims: int) -> T.Tensor:
    """Appends dimensions of 1 to the end of a tensor until it has target_dims
    dimensions."""
    dim_diff = target_dims - x.dim()
    if dim_diff < 0:
        raise ValueError(f"x has more dims ({x.ndim}) than target ({target_dims})")
=======
def append_dims(x: T.Tensor, target_dims: int, add_to_front: bool = False) -> T.Tensor:
    """Appends dimensions of size 1 to the end or front of a tensor until it
    has target_dims dimensions.

    Parameters
    ----------
    x : T.Tensor
        The input tensor to be reshaped.
    target_dims : int
        The target number of dimensions for the output tensor.
    add_to_front : bool, optional
        If True, dimensions are added to the front of the tensor.
        If False, dimensions are added to the end of the tensor.
        Defaults to False.

    Returns
    -------
    T.Tensor
        The reshaped tensor with target_dims dimensions.

    Raises
    ------
    ValueError
        If the input tensor already has more dimensions than target_dims.

    Examples
    --------
    >>> x = T.tensor([1, 2, 3])
    >>> x.shape
    torch.Size([3])

    >>> append_dims(x, 3)
    tensor([[[1]], [[2]], [[3]]])
    >>> append_dims(x, 3).shape
    torch.Size([3, 1, 1])

    >>> append_dims(x, 3, add_to_front=True)
    tensor([[[[1, 2, 3]]]])
    >>> append_dims(x, 3, add_to_front=True).shape
    torch.Size([1, 1, 3])
    """
    dim_diff = target_dims - x.dim()
    if dim_diff < 0:
        raise ValueError(f"x has more dims ({x.ndim}) than target ({target_dims})")
    if add_to_front:
        return x[(None,) * dim_diff + (...,)]  # x.view(*dim_diff * (1,), *x.shape)
>>>>>>> bbf84a88
    return x[(...,) + (None,) * dim_diff]  # x.view(*x.shape, *dim_diff * (1,))


def dtype_lookup(dtype: Any) -> T.dtype:
    """Function to return a torch dtype when strings dont work."""
    return {
        "double": T.float64,
        "float": T.float32,
        "half": T.float16,
        "int": T.int32,
        "long": T.int64,
    }[dtype]


class GradsOff:
    """Context manager for passing through a model without it tracking
    gradients."""

    def __init__(self, model) -> None:
        self.model = model

    def __enter__(self) -> None:
        self.model.requires_grad_(False)

    def __exit__(self, exc_type, exc_value, exc_traceback) -> None:
        self.model.requires_grad_(True)


class RunningAverage:
    """A class which tracks the sum and data count so can calculate the running
    average on demand.

    - Uses a tensor for the sum so not to require copying back to cpu which breaks
    GPU asynchronousity
    """

    def __init__(self, dev="cpu"):
        self.sum = T.tensor(0.0, device=sel_device(dev), requires_grad=False)
        self.count = 0

    def reset(self):
        """Resets all statistics."""
        self.sum *= 0
        self.count *= 0

    def update(self, val: T.Tensor, quant: int = 1) -> None:
        """Updates the running average with a new batched average."""
        self.sum += val * quant
        self.count += quant

    @property
    def avg(self) -> float:
        """Return the current average as a python scalar."""
        return (self.sum / self.count).item()


def rms(tens: T.Tensor, dim: int = 0) -> T.Tensor:
    """Returns RMS of a tensor along a dimension."""
    return tens.pow(2).mean(dim=dim).sqrt()


def rmse(tens_a: T.Tensor, tens_b: T.Tensor, dim: int = 0) -> T.Tensor:
    """Returns RMSE without using torch's warning filled mseloss method."""
    return (tens_a - tens_b).pow(2).mean(dim=dim).sqrt()


def get_act(name: str) -> nn.Module:
    """Return a pytorch activation function given a name."""
    if isinstance(name, partial):
        return name()
    if name == "relu":
        return nn.ReLU()
    if name == "elu":
        return nn.ELU()
    if name == "lrlu":
        return nn.LeakyReLU(0.1)
    if name == "silu" or name == "swish":
        return nn.SiLU()
    if name == "selu":
        return nn.SELU()
    if name == "softmax":
        return nn.Softmax()
    if name == "gelu":
        return nn.GELU()
    if name == "tanh":
        return nn.Tanh()
    if name == "softmax":
        return nn.Softmax()
    if name == "sigmoid":
        return nn.Sigmoid()
    raise ValueError("No activation function with name: ", name)


def base_modules(module: nn.Module) -> list:
    """Return a list of all of the base modules in a network."""
    total = []
    children = list(module.children())
    if not children:
        total += [module]
    else:
        for c in children:
            total += base_modules(c)
    return total


def empty_0dim_like(inpt: Union[T.Tensor, np.ndarray]) -> Union[T.Tensor, np.ndarray]:
    """Returns an empty tensor with similar size as the input but with its
    final dimension reduced to 0."""

    # Get all but the final dimension
    all_but_last = inpt.shape[:-1]

    # Ensure that this is a tuple/list so it can agree with return syntax
    if isinstance(all_but_last, int):
        all_but_last = [all_but_last]

    if isinstance(inpt, T.Tensor):
        return T.empty((*all_but_last, 0), dtype=inpt.dtype, device=inpt.device)
    return np.empty((*all_but_last, 0))


def get_nrm(name: str, outp_dim: int) -> nn.Module:
    """Return a 1D pytorch normalisation layer given a name and a output size
    Returns None object if name is none."""
    if name == "batch":
        return nn.BatchNorm1d(outp_dim)
    if name == "layer":
        return nn.LayerNorm(outp_dim)
    if name == "none":
        return None
    else:
        raise ValueError("No normalistation with name: ", name)


def get_optim(optim_dict: dict, params: Iterable) -> optim.Optimizer:
    """Return a pytorch optimiser given a dict containing a name and kwargs.

    args:
        optim_dict: A dictionary of kwargs used to select and configure the optimiser
        params: A pointer to the parameters that will be updated by the optimiser
    """

    # Pop off the name and the lookahead setting
    dict_copy = optim_dict.copy()
    name = dict_copy.pop("name")
    lookahead = dict_copy.pop("lookahead", False)

    # Load the optimiser
    if name == "adam":
        opt = optim.Adam(params, **dict_copy)
    elif name == "adamw":
        opt = optim.AdamW(params, **dict_copy)
    elif name == "rmsp":
        opt = optim.RMSprop(params, **dict_copy)
    elif name == "radam":
        opt = optim.RAdam(params, **dict_copy)
    elif name == "sgd":
        opt = optim.SGD(params, **dict_copy)
    else:
        raise ValueError("No optimiser with name: ", name)

    # Switch to lookahead version
    if lookahead:
        opt = Lookahead(opt, k=5, alpha=0.5)

    return opt


def get_loss_fn(name: Union[partial, str], **kwargs) -> nn.Module:
    """Return a pytorch loss function given a name."""

    # Supports using partial methods instad of having to do support each string
    if isinstance(name, partial):
        return name()

    if name == "none":
        return None

    # Classification losses
    if name == "crossentropy":
        return nn.CrossEntropyLoss(reduction="none")
    if name == "bcewithlogit":
        return MyBCEWithLogit(reduction="none")

    # Regression losses
    if name == "huber":
        return nn.HuberLoss(reduction="none")
    if name == "mse":
        return nn.MSELoss(reduction="none")
    if name == "mae":
        return nn.L1Loss(reduction="none")

    # Distribution matching losses
    if name == "energymmd":
        return GeomWrapper(SamplesLoss("energy"))
    if name == "sinkhorn":
        return GeomWrapper(SamplesLoss("sinkhorn", p=2, blur=0.01))
    if name == "sinkhorn1":
        return GeomWrapper(SamplesLoss("sinkhorn", p=1, blur=0.01))
    if name == "champfer":
        return ChampferLoss()
    if name == "modifiedsinkhorn":
        return ModifiedSinkhorn()
    if name == "energymovers":
        return EnergyMovers(**kwargs)

    # Encoding losses
    if name == "vaeloss":
        return VAELoss()

    else:
        raise ValueError(f"No standard loss function with name: {name}")


def get_sched(
    sched_dict,
    opt,
    steps_per_epoch: int = 0,
    max_lr: float = None,
    max_epochs: float = None,
) -> schd._LRScheduler:
    """Return a pytorch learning rate schedular given a dict containing a name
    and other kwargs.

    I still prefer this method as opposed to the hydra implementation as
    it allows us to specify the cyclical scheduler periods as a function of epochs
    rather than steps.

    args:
        sched_dict: A dictionary of kwargs used to select and configure the schedular
        opt: The optimiser to apply the learning rate to
        steps_per_epoch: The number of minibatches in a training single epoch
    kwargs: (only for OneCyle learning!)
        max_lr: The maximum learning rate for the one shot
        max_epochs: The maximum number of epochs to train for
    """

    # Pop off the name and learning rate for the optimiser
    dict_copy = sched_dict.copy()
    name = dict_copy.pop("name")

    # Get the max_lr from the optimiser if not specified
    max_lr = max_lr or opt.defaults["lr"]

    # Exit if the name indicates no scheduler
    if name in ["", "none", "None"]:
        return None

    # If the steps per epoch is 0, try and get it from the sched_dict
    if steps_per_epoch == 0:
        try:
            steps_per_epoch = dict_copy.pop("steps_per_epoch")
        except KeyError:
            raise ValueError(
                "steps_per_epoch was not passed to get_sched and was ",
                "not in the scheduler dictionary!",
            )

    # Pop off the number of epochs per cycle (needed as arg)
    if "epochs_per_cycle" in dict_copy:
        epochs_per_cycle = dict_copy.pop("epochs_per_cycle")
    else:
        epochs_per_cycle = 1

    # Use the same div_factor for cyclic with warmup
    if name == "cyclicwithwarmup":
        if "div_factor" not in dict_copy:
            dict_copy["div_factor"] = 1e4

    if name == "cosann":
        return schd.CosineAnnealingLR(
            opt, steps_per_epoch * epochs_per_cycle, **dict_copy
        )
    elif name == "cosannwr":
        return schd.CosineAnnealingWarmRestarts(
            opt, steps_per_epoch * epochs_per_cycle, **dict_copy
        )
    elif name == "onecycle":
        return schd.OneCycleLR(
            opt, max_lr, total_steps=steps_per_epoch * max_epochs, **dict_copy
        )
    elif name == "cyclicwithwarmup":
        return CyclicWithWarmup(
            opt, max_lr, total_steps=steps_per_epoch * epochs_per_cycle, **dict_copy
        )
    elif name == "linearwarmuprootdecay":
        return LinearWarmupRootDecay(opt, **dict_copy)
    elif name == "warmup":
        return WarmupToConstant(opt, **dict_copy)
    elif name == "lr_sheduler.ExponentialLR":
        return schd.ExponentialLR(opt, **dict_copy)
    elif name == "lr_scheduler.ConstantLR":
        return schd.ConstantLR(opt, **dict_copy)
    else:
        raise ValueError(f"No scheduler with name: {name}")


def train_valid_split(
    dataset: Dataset, v_frac: float, split_type="interweave"
) -> Tuple[Subset, Subset]:
    """Split a pytorch dataset into a training and validation pytorch Subsets.

    args:
        dataset: The dataset to split
        v_frac: The validation fraction, reciprocals of whole numbers are best
    kwargs:
        split_type: The type of splitting for the dataset
            basic: Take the first x event for the validation
            interweave: The every x events for the validation
            rand: Use a random splitting method (seed 42)
    """

    if split_type == "rand":
        v_size = int(v_frac * len(dataset))
        t_size = len(dataset) - v_size
        return random_split(
            dataset, [t_size, v_size], generator=T.Generator().manual_seed(42)
        )
    elif split_type == "basic":
        v_size = int(v_frac * len(dataset))
        valid_indxs = np.arange(0, v_size)
        train_indxs = np.arange(v_size, len(dataset))
        return Subset(dataset, train_indxs), Subset(dataset, valid_indxs)
    elif split_type == "interweave":
        v_every = int(1 / v_frac)
        valid_indxs = np.arange(0, len(dataset), v_every)
        train_indxs = np.delete(np.arange(len(dataset)), np.s_[::v_every])
        return Subset(dataset, train_indxs), Subset(dataset, valid_indxs)


def masked_pool(
    pool_type: str, tensor: T.Tensor, mask: T.BoolTensor, axis: int = None
) -> T.Tensor:
    """Apply a pooling operation to masked elements of a tensor
    args:
        pool_type: Which pooling operation to use, currently supports max, sum and mean
        tensor: The input tensor to pool over
        mask: The mask to show which values should be included in the pool

    kwargs:
        axis: The axis to pool over, gets automatically from shape of mask

    """

    # Automatically get the pooling dimension from the shape of the mask
    if axis is None:
        axis = len(mask.shape) - 1

    # Or at least ensure that the axis is a positive number
    elif axis < 0:
        axis = len(tensor.shape) - axis

    # Apply the pooling method
    if pool_type == "max":
        tensor[~mask] = -T.inf
        return tensor.max(dim=axis)
    if pool_type == "sum":
        tensor[~mask] = 0
        return tensor.sum(dim=axis)
    if pool_type == "mean":
        tensor[~mask] = 0
        return tensor.sum(dim=axis) / (mask.sum(dim=axis, keepdim=True) + 1e-8)

    raise ValueError(f"Unknown pooling type: {pool_type}")


def smart_cat(inputs: Iterable, dim=-1) -> T.Tensor:
    """A concatenation option that ensures no memory is copied if tensors are
    empty or saved as None."""

    # Check number of non-empty tensors in the dimension for pooling
    n_nonempt = [0 if i is None else bool(i.size(dim=dim)) for i in inputs]

    # If there is only one non-empty tensor then we just return it directly
    if sum(n_nonempt) == 1:
        return inputs[np.argmax(n_nonempt)]

    # Otherwise concatenate the not None variables
    return T.cat([i for i in inputs if i is not None], dim=dim)


def ctxt_from_mask(context: Union[list, T.Tensor], mask: T.BoolTensor) -> T.Tensor:
    """Concatenates and returns conditional information expanded and then
    sampled using a mask.

    The returned tensor is compressed but repeated the appropriate number
    of times for each sample. Method uses pytorch's expand function so is light on
    memory usage.

    Primarily used for repeating high level information for deep sets, graph nets, or
    transformers.

    For example, given a deep set with feature tensor [batch, nodes, features],
    a mask tensor [batch, nodes], and context information for each sample in the batch
    [batch, c_features], then this will repeat the context information the appropriate
    number of times such that new context tensor will align perfectly with tensor[mask].

    Context and mask must have the same batch dimension

    Parameters
    ----------
    context : T.Tensor
        A tensor or a list of tensors containing the sample context info
    mask : T.BoolTensor
        A mask which determines the size and sampling of the context
    """

    # Get the expanded veiw sizes (Use shape[0] not len as it is ONNX safe!)
    b_size = mask.shape[0]
    new_dims = (len(mask.shape) - 1) * [1]
    veiw_size = (b_size, *new_dims, -1)  # Must be: (b, 1, ..., 1, features)
    ex_size = (*mask.shape, -1)

    # If there is only one context tensor
    if not isinstance(context, list):
        return context.view(veiw_size).expand(ex_size)[mask]

    # For multiple context tensors
    all_context = []
    for ctxt in context:
        if ctxt is not None:
            all_context.append(ctxt.view(veiw_size).expand(ex_size)[mask])
    return smart_cat(all_context)


def pass_with_mask(
    inputs: T.Tensor,
    module: nn.Module,
    mask: T.BoolTensor = None,
    high_level: Optional[Union[T.Tensor, List[T.Tensor]]] = None,
    padval: float = 0.0,
    output_dim: Optional[int] = None,
) -> T.Tensor:
    """Pass a collection of padded tensors through a module without wasting
    computation on the padded elements.

    Ensures that: output[mask] = module(input[mask], high_level)
    Reliably for models.dense.Dense and nn.Linear

    Uses different methods depending if the global ONNE_SAFE variable is set to true
    or false, note that this does not change the output! Only the method. The onnx safe
    method is slightly slower, so it is advised to only use it during training.

    Parameters
    ----------
    inputs : T.Tensor
        The padded tensor to pass through the module
    module : nn.Module
        The pytorch model to act over the final dimension of the tensors
    mask : Optional[T.BoolTensor], optional
        Mask showing the real vs padded elements of the inputs, by default None
    high_level_context : Optional[Union[T.Tensor, List[T.Tensor]]], optional
        Added high level context information to be passed through the model
        By high level we mean that this has less dimension than the inputs.
        Example: graph global properties.
    padval : float, optional
        The value for all padded outputs, by default 0.0
    output_dim : int, optional
        The shape of the output tensor, if None will attempt to infer from module

    Returns
    -------
    T.Tensor
        Padded tensor as if you had simply called module(inputs)

    Raises
    ------
    ValueError
        Needs to know what the desired output shape of the model should be
    """

    # For generalisability, if the mask is none then we just return the normal pass
    if mask is None:
        # Without context this is a simple pass
        if high_level is None:
            return module(inputs)

        # Reshape the high level so it can be concatenated with the inputs
        dim_diff = inputs.dim() - high_level.dim()
        for d in range(dim_diff):
            high_level = high_level.unsqueeze(-2)
        high_level = high_level.expand(*inputs.shape[:-1], -1)

        # Pass through with the conditioning information
        return module(inputs, high_level)

    # Try to infer the output shape if it has not been provided
    if output_dim is None:
        if hasattr(module, "outp_dim"):
            outp_dim = module.outp_dim
        elif hasattr(module, "out_features"):
            outp_dim = module.out_features
        elif hasattr(module, "output_size"):
            outp_dim = module.output_size
        else:
            raise ValueError("Dont know how to infer the output size from the model")

    # Determine the output type depending on if mixed precision is being used
    if T.is_autocast_enabled():
        out_type = T.float16
    elif T.is_autocast_cpu_enabled():
        out_type = T.bfloat16
    else:
        out_type = inputs.dtype

    # Create an output of the correct shape on the right device using the padval
    exp_size = (*inputs.shape[:-1], outp_dim)
    outputs = T.full(exp_size, padval, device=inputs.device, dtype=out_type)

    # Onnx safe operation, but slow, use only when exporting
    if ONNX_SAFE:
        o_mask = mask.unsqueeze(-1).expand(exp_size)
        if high_level is None:
            outputs.masked_scatter_(o_mask, module(inputs[mask]))
        else:
            outputs.masked_scatter_(
                o_mask, module(inputs[mask], ctxt=ctxt_from_mask(high_level, mask))
            )

    # Inplace allocation, not onnx safe but quick
    else:
        if high_level is None:
            outputs[mask] = module(inputs[mask])
        else:
            outputs[mask] = module(inputs[mask], ctxt=ctxt_from_mask(high_level, mask))

    return outputs


def sel_device(dev: Union[str, T.device]) -> T.device:
    """Returns a pytorch device given a string (or a device)

    - giving cuda or gpu will run a hardware check first
    """
    # Not from config, but when device is specified already
    if isinstance(dev, T.device):
        return dev

    # Tries to get gpu if available
    if dev in ["cuda", "gpu"]:
        print("Trying to select cuda based on available hardware")
        dev = "cuda" if T.cuda.is_available() else "cpu"

    # Tries to get specific gpu
    elif "cuda" in dev:
        print(f"Trying to select {dev} based on available hardware")
        dev = dev if T.cuda.is_available() else "cpu"

    print(f"Running on hardware: {dev}")
    return T.device(dev)


def move_dev(
    tensor: Union[T.Tensor, tuple, list, dict], dev: Union[str, T.device]
) -> Union[T.Tensor, tuple, list, dict]:
    """Returns a copy of a tensor on the targetted device. This function calls
    pytorch's .to() but allows for values to be a.

    - list of tensors
    - tuple of tensors
    - dict of tensors
    """

    # Select the pytorch device object if dev was a string
    if isinstance(dev, str):
        dev = sel_device(dev)

    if isinstance(tensor, tuple):
        return tuple(t.to(dev) for t in tensor)
    elif isinstance(tensor, list):
        return [t.to(dev) for t in tensor]
    elif isinstance(tensor, dict):
        return {t: tensor[t].to(dev) for t in tensor}
    else:
        return tensor.to(dev)


def to_np(inpt: Union[T.Tensor, tuple]) -> np.ndarray:
    """More consicse way of doing all the necc steps to convert a pytorch
    tensor to numpy array.

    - Includes gradient deletion, and device migration
    """
    if inpt is None:
        return None
    if isinstance(inpt, (tuple, list)):
        return type(inpt)(to_np(x) for x in inpt)
    if inpt.dtype == T.bfloat16:  # Numpy conversions don't support bfloat16s
        inpt = inpt.half()
    return inpt.detach().cpu().numpy()


def print_gpu_info(dev=0):
    """Prints current gpu usage."""
    total = T.cuda.get_device_properties(dev).total_memory / 1024**3
    reser = T.cuda.memory_reserved(dev) / 1024**3
    alloc = T.cuda.memory_allocated(dev) / 1024**3
    print(f"\nTotal = {total:.2f}\nReser = {reser:.2f}\nAlloc = {alloc:.2f}")


def count_parameters(model: nn.Module) -> int:
    """Return the number of trainable parameters in a pytorch model."""
    return sum(p.numel() for p in model.parameters() if p.requires_grad)


def get_grad_norm(model: nn.Module, norm_type: float = 2.0):
    """Return the norm of the gradients of a given model."""
    return to_np(
        T.norm(
            T.stack([T.norm(p.grad.detach(), norm_type) for p in model.parameters()]),
            norm_type,
        )
    )


def reparam_trick(tensor: T.Tensor) -> Tuple[T.Tensor, T.Tensor, T.Tensor]:
    """Apply the reparameterisation trick to split a tensor into means and
    devs.

    - Returns a sample, the means and devs as a tuple
    - Splitting is along the final dimension
    - Used primarily in variational autoencoders
    """
    means, lstds = T.chunk(tensor, 2, dim=-1)
    latents = means + T.randn_like(means) * lstds.exp()
    return latents, means, lstds


def apply_residual(rsdl_type: str, res: T.Tensor, outp: T.Tensor) -> T.Tensor:
    """Apply a residual connection by either adding or concatenating."""
    if rsdl_type == "cat":
        return smart_cat([res, outp], dim=-1)
    if rsdl_type == "add":
        return outp + res
    raise ValueError(f"Unknown residual type: {rsdl_type}")


def aggr_via_sparse(cmprsed: T.Tensor, mask: T.BoolTensor, reduction: str, dim: int):
    """Aggregate a compressed tensor by first blowing up to a sparse
    representation.

    The tensor is blown up to full size such that: full[mask] = cmprsed
    This is suprisingly quick and the fastest method I have tested to do sparse
    aggregation in pytorch.
    I am sure that there might be a way to get this to work with gather though!

    Supports sum, mean, and softmax
    - mean is not supported by torch.sparse, so we use sum and the mask
    - softmax does not reduce the size of the tensor, but applies softmax along dim

    args:
        cmprsed: The nonzero elements of the compressed tensor
        mask: A mask showing where the nonzero elements should go
        reduction: A string indicating the type of reduction
        dim: Which dimension to apply the reduction
    """

    # Create a sparse representation of the tensor
    sparse_rep = sparse_from_mask(cmprsed, mask, is_compressed=True)

    # Apply the reduction
    if reduction == "sum":
        return T.sparse.sum(sparse_rep, dim).values()
    if reduction == "mean":
        reduced = T.sparse.sum(sparse_rep, dim)
        mask_sum = mask.sum(dim)
        mask_sum = mask_sum.unsqueeze(-1).expand(reduced.shape)[mask_sum > 0]
        return reduced.values() / mask_sum
    if reduction == "softmax":
        return T.sparse.softmax(sparse_rep, dim).coalesce().values()
    raise ValueError(f"Unknown sparse reduction method: {reduction}")


def sparse_from_mask(inpt: T.Tensor, mask: T.BoolTensor, is_compressed: bool = False):
    """Create a pytorch sparse matrix given a tensor and a mask.

    - Shape is infered from the mask, meaning the final dim will be dense
    """
    return T.sparse_coo_tensor(
        T.nonzero(mask).t(),
        inpt if is_compressed else inpt[mask],
        size=(*mask.shape, inpt.shape[-1]),
        device=inpt.device,
        dtype=inpt.dtype,
        requires_grad=inpt.requires_grad,
    ).coalesce()


def decompress(cmprsed: T.Tensor, mask: T.BoolTensor):
    """Take a compressed input and use the mask to blow it to its original shape
    such that full[mask] = cmprsed
    """
    # We first create the zero padded tensor of the right size then replace
    full = T.zeros(
        (*mask.shape, cmprsed.shape[-1]), dtype=cmprsed.dtype, device=cmprsed.device
    )

    # Place the nonpadded samples into the full shape
    full[mask] = cmprsed

    return full


def get_max_cpu_suggest():
    """try to compute a suggested max number of worker based on system's
    resource."""
    max_num_worker_suggest = None
    if hasattr(os, "sched_getaffinity"):
        try:
            max_num_worker_suggest = len(os.sched_getaffinity(0))
        except Exception:
            pass
    if max_num_worker_suggest is None:
        max_num_worker_suggest = os.cpu_count()
    return max_num_worker_suggest


def log_squash(data: T.Tensor) -> T.Tensor:
    """Apply a log squashing function for distributions with high tails."""
    return T.sign(data) * T.log(T.abs(data) + 1)


def torch_undo_log_squash(data: np.ndarray) -> np.ndarray:
    """Undo the log squash function above."""
    return T.sign(data) * (T.exp(T.abs(data)) - 1)


@T.no_grad()
def ema_param_sync(source: nn.Module, target: nn.Module, ema_decay: float) -> None:
    """Synchronize the parameters of two modules using exponential moving
    average (EMA).

    Parameters
    ----------
    source : nn.Module
        The source module whose parameters are used to update the target module.
    target : nn.Module
        The target module whose parameters are updated.
    ema_decay : float
        The decay rate for the EMA update.
    """
    for s_params, t_params in zip(source.parameters(), target.parameters()):
        t_params.data.copy_(
            ema_decay * t_params.data + (1.0 - ema_decay) * s_params.data
        )<|MERGE_RESOLUTION|>--- conflicted
+++ resolved
@@ -26,14 +26,6 @@
 ONNX_SAFE = False
 
 
-<<<<<<< HEAD
-def append_dims(x: T.Tensor, target_dims: int) -> T.Tensor:
-    """Appends dimensions of 1 to the end of a tensor until it has target_dims
-    dimensions."""
-    dim_diff = target_dims - x.dim()
-    if dim_diff < 0:
-        raise ValueError(f"x has more dims ({x.ndim}) than target ({target_dims})")
-=======
 def append_dims(x: T.Tensor, target_dims: int, add_to_front: bool = False) -> T.Tensor:
     """Appends dimensions of size 1 to the end or front of a tensor until it
     has target_dims dimensions.
@@ -80,7 +72,6 @@
         raise ValueError(f"x has more dims ({x.ndim}) than target ({target_dims})")
     if add_to_front:
         return x[(None,) * dim_diff + (...,)]  # x.view(*dim_diff * (1,), *x.shape)
->>>>>>> bbf84a88
     return x[(...,) + (None,) * dim_diff]  # x.view(*x.shape, *dim_diff * (1,))
 
 
