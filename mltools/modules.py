--- conflicted
+++ resolved
@@ -70,11 +70,7 @@
         means: T.Tensor | None = None,
         vars: T.Tensor | None = None,
         n: int = 0,
-<<<<<<< HEAD
         max_n: int = 1_00_000,
-=======
-        max_n: int = 5_00_000,
->>>>>>> 61673dde
         dims: tuple | int = (),
         track_grad_forward: bool = True,
         track_grad_reverse: bool = False,
